/-
Copyright (c) 2018 Kenny Lau. All rights reserved.
Released under Apache 2.0 license as described in the file LICENSE.
Authors: Kenny Lau

More operations on modules and ideals.
-/
import data.nat.choose
import data.equiv.ring
import ring_theory.algebra_operations
import ring_theory.ideal.basic

universes u v w x

open_locale big_operators

namespace submodule

variables {R : Type u} {M : Type v}
variables [comm_ring R] [add_comm_group M] [module R M]

instance has_scalar' : has_scalar (ideal R) (submodule R M) :=
⟨λ I N, ⨆ r : I, N.map (r.1 • linear_map.id)⟩

def annihilator (N : submodule R M) : ideal R :=
(linear_map.lsmul R N).ker

def colon (N P : submodule R M) : ideal R :=
annihilator (P.map N.mkq)

variables {I J : ideal R} {N N₁ N₂ P P₁ P₂ : submodule R M}

theorem mem_annihilator {r} : r ∈ N.annihilator ↔ ∀ n ∈ N, r • n = (0:M) :=
⟨λ hr n hn, congr_arg subtype.val (linear_map.ext_iff.1 (linear_map.mem_ker.1 hr) ⟨n, hn⟩),
λ h, linear_map.mem_ker.2 $ linear_map.ext $ λ n, subtype.eq $ h n.1 n.2⟩

theorem mem_annihilator' {r} : r ∈ N.annihilator ↔ N ≤ comap (r • linear_map.id) ⊥ :=
mem_annihilator.trans ⟨λ H n hn, (mem_bot R).2 $ H n hn, λ H n hn, (mem_bot R).1 $ H hn⟩

theorem annihilator_bot : (⊥ : submodule R M).annihilator = ⊤ :=
(ideal.eq_top_iff_one _).2 $ mem_annihilator'.2 bot_le

theorem annihilator_eq_top_iff : N.annihilator = ⊤ ↔ N = ⊥ :=
⟨λ H, eq_bot_iff.2 $ λ (n:M) hn, (mem_bot R).2 $ one_smul R n ▸ mem_annihilator.1 ((ideal.eq_top_iff_one _).1 H) n hn,
λ H, H.symm ▸ annihilator_bot⟩

theorem annihilator_mono (h : N ≤ P) : P.annihilator ≤ N.annihilator :=
λ r hrp, mem_annihilator.2 $ λ n hn, mem_annihilator.1 hrp n $ h hn

theorem annihilator_supr (ι : Sort w) (f : ι → submodule R M) :
  (annihilator ⨆ i, f i) = ⨅ i, annihilator (f i) :=
le_antisymm (le_infi $ λ i, annihilator_mono $ le_supr _ _)
(λ r H, mem_annihilator'.2 $ supr_le $ λ i,
  have _ := (mem_infi _).1 H i, mem_annihilator'.1 this)

theorem mem_colon {r} : r ∈ N.colon P ↔ ∀ p ∈ P, r • p ∈ N :=
mem_annihilator.trans ⟨λ H p hp, (quotient.mk_eq_zero N).1 (H (quotient.mk p) (mem_map_of_mem hp)),
λ H m ⟨p, hp, hpm⟩, hpm ▸ (N.mkq).map_smul r p ▸ (quotient.mk_eq_zero N).2 $ H p hp⟩

theorem mem_colon' {r} : r ∈ N.colon P ↔ P ≤ comap (r • linear_map.id) N :=
mem_colon

theorem colon_mono (hn : N₁ ≤ N₂) (hp : P₁ ≤ P₂) : N₁.colon P₂ ≤ N₂.colon P₁ :=
λ r hrnp, mem_colon.2 $ λ p₁ hp₁, hn $ mem_colon.1 hrnp p₁ $ hp hp₁

theorem infi_colon_supr (ι₁ : Sort w) (f : ι₁ → submodule R M)
  (ι₂ : Sort x) (g : ι₂ → submodule R M) :
  (⨅ i, f i).colon (⨆ j, g j) = ⨅ i j, (f i).colon (g j) :=
le_antisymm (le_infi $ λ i, le_infi $ λ j, colon_mono (infi_le _ _) (le_supr _ _))
(λ r H, mem_colon'.2 $ supr_le $ λ j, map_le_iff_le_comap.1 $ le_infi $ λ i,
  map_le_iff_le_comap.2 $ mem_colon'.1 $ have _ := ((mem_infi _).1 H i),
  have _ := ((mem_infi _).1 this j), this)

theorem smul_mem_smul {r} {n} (hr : r ∈ I) (hn : n ∈ N) : r • n ∈ I • N :=
(le_supr _ ⟨r, hr⟩ : _ ≤ I • N) ⟨n, hn, rfl⟩

theorem smul_le {P : submodule R M} : I • N ≤ P ↔ ∀ (r ∈ I) (n ∈ N), r • n ∈ P :=
⟨λ H r hr n hn, H $ smul_mem_smul hr hn,
λ H, supr_le $ λ r, map_le_iff_le_comap.2 $ λ n hn, H r.1 r.2 n hn⟩

@[elab_as_eliminator]
theorem smul_induction_on {p : M → Prop} {x} (H : x ∈ I • N)
  (Hb : ∀ (r ∈ I) (n ∈ N), p (r • n)) (H0 : p 0)
  (H1 : ∀ x y, p x → p y → p (x + y))
  (H2 : ∀ (c:R) n, p n → p (c • n)) : p x :=
(@smul_le _ _ _ _ _ _ _ ⟨p, H0, H1, H2⟩).2 Hb H

theorem mem_smul_span_singleton {I : ideal R} {m : M} {x : M} :
  x ∈ I • span R ({m} : set M) ↔ ∃ y ∈ I, y • m = x :=
⟨λ hx, smul_induction_on hx
  (λ r hri n hnm, let ⟨s, hs⟩ := mem_span_singleton.1 hnm in ⟨r * s, I.mul_mem_right hri, hs ▸ mul_smul r s m⟩)
  ⟨0, I.zero_mem, by rw [zero_smul]⟩
  (λ m1 m2 ⟨y1, hyi1, hy1⟩ ⟨y2, hyi2, hy2⟩, ⟨y1 + y2, I.add_mem hyi1 hyi2, by rw [add_smul, hy1, hy2]⟩)
  (λ c r ⟨y, hyi, hy⟩, ⟨c * y, I.mul_mem_left hyi, by rw [mul_smul, hy]⟩),
λ ⟨y, hyi, hy⟩, hy ▸ smul_mem_smul hyi (subset_span $ set.mem_singleton m)⟩

theorem smul_le_right : I • N ≤ N :=
smul_le.2 $ λ r hr n, N.smul_mem r

theorem smul_mono (hij : I ≤ J) (hnp : N ≤ P) : I • N ≤ J • P :=
smul_le.2 $ λ r hr n hn, smul_mem_smul (hij hr) (hnp hn)

theorem smul_mono_left (h : I ≤ J) : I • N ≤ J • N :=
smul_mono h (le_refl N)

theorem smul_mono_right (h : N ≤ P) : I • N ≤ I • P :=
smul_mono (le_refl I) h

variables (I J N P)
@[simp] theorem smul_bot : I • (⊥ : submodule R M) = ⊥ :=
eq_bot_iff.2 $ smul_le.2 $ λ r hri s hsb,
(submodule.mem_bot R).2 $ ((submodule.mem_bot R).1 hsb).symm ▸ smul_zero r

@[simp] theorem bot_smul : (⊥ : ideal R) • N = ⊥ :=
eq_bot_iff.2 $ smul_le.2 $ λ r hrb s hsi,
(submodule.mem_bot R).2 $ ((submodule.mem_bot R).1 hrb).symm ▸ zero_smul _ s

@[simp] theorem top_smul : (⊤ : ideal R) • N = N :=
le_antisymm smul_le_right $ λ r hri, one_smul R r ▸ smul_mem_smul mem_top hri

theorem smul_sup : I • (N ⊔ P) = I • N ⊔ I • P :=
le_antisymm (smul_le.2 $ λ r hri m hmnp, let ⟨n, hn, p, hp, hnpm⟩ := mem_sup.1 hmnp in
  mem_sup.2 ⟨_, smul_mem_smul hri hn, _, smul_mem_smul hri hp, hnpm ▸ (smul_add _ _ _).symm⟩)
(sup_le (smul_mono_right le_sup_left)
  (smul_mono_right le_sup_right))

theorem sup_smul : (I ⊔ J) • N = I • N ⊔ J • N :=
le_antisymm (smul_le.2 $ λ r hrij n hn, let ⟨ri, hri, rj, hrj, hrijr⟩ := mem_sup.1 hrij in
  mem_sup.2 ⟨_, smul_mem_smul hri hn, _, smul_mem_smul hrj hn, hrijr ▸ (add_smul _ _ _).symm⟩)
(sup_le (smul_mono_left le_sup_left)
  (smul_mono_left le_sup_right))

protected theorem smul_assoc : (I • J) • N = I • (J • N) :=
le_antisymm (smul_le.2 $ λ rs hrsij t htn,
  smul_induction_on hrsij
  (λ r hr s hs, (@smul_eq_mul R _ r s).symm ▸ smul_smul r s t ▸ smul_mem_smul hr (smul_mem_smul hs htn))
  ((zero_smul R t).symm ▸ submodule.zero_mem _)
  (λ x y, (add_smul x y t).symm ▸ submodule.add_mem _)
  (λ r s h, (@smul_eq_mul R _ r s).symm ▸ smul_smul r s t ▸ submodule.smul_mem _ _ h))
(smul_le.2 $ λ r hr sn hsn, suffices J • N ≤ submodule.comap (r • linear_map.id) ((I • J) • N), from this hsn,
smul_le.2 $ λ s hs n hn, show r • (s • n) ∈ (I • J) • N, from mul_smul r s n ▸ smul_mem_smul (smul_mem_smul hr hs) hn)

variables (S : set R) (T : set M)

theorem span_smul_span : (ideal.span S) • (span R T) =
  span R (⋃ (s ∈ S) (t ∈ T), {s • t}) :=
le_antisymm (smul_le.2 $ λ r hrS n hnT, span_induction hrS
  (λ r hrS, span_induction hnT
    (λ n hnT, subset_span $ set.mem_bUnion hrS $
      set.mem_bUnion hnT $ set.mem_singleton _)
    ((smul_zero r : r • 0 = (0:M)).symm ▸ submodule.zero_mem _)
    (λ x y, (smul_add r x y).symm ▸ submodule.add_mem _)
    (λ c m, by rw [smul_smul, mul_comm, mul_smul]; exact submodule.smul_mem _ _))
  ((zero_smul R n).symm ▸ submodule.zero_mem _)
  (λ r s, (add_smul r s n).symm ▸ submodule.add_mem _)
  (λ c r, by rw [smul_eq_mul, mul_smul]; exact submodule.smul_mem _ _)) $
span_le.2 $ set.bUnion_subset $ λ r hrS, set.bUnion_subset $ λ n hnT, set.singleton_subset_iff.2 $
smul_mem_smul (subset_span hrS) (subset_span hnT)

variables {M' : Type w} [add_comm_group M'] [module R M']

theorem map_smul'' (f : M →ₗ[R] M') : (I • N).map f = I • N.map f :=
le_antisymm (map_le_iff_le_comap.2 $ smul_le.2 $ λ r hr n hn, show f (r • n) ∈ I • N.map f,
    from (f.map_smul r n).symm ▸ smul_mem_smul hr (mem_map_of_mem hn)) $
smul_le.2 $ λ r hr n hn, let ⟨p, hp, hfp⟩ := mem_map.1 hn in
hfp ▸ f.map_smul r p ▸ mem_map_of_mem (smul_mem_smul hr hp)

end submodule

namespace ideal

section chinese_remainder
variables {R : Type u} [comm_ring R] {ι : Type v}

theorem exists_sub_one_mem_and_mem (s : finset ι) {f : ι → ideal R}
  (hf : ∀ i ∈ s, ∀ j ∈ s, i ≠ j → f i ⊔ f j = ⊤) (i : ι) (his : i ∈ s) :
  ∃ r : R, r - 1 ∈ f i ∧ ∀ j ∈ s, j ≠ i → r ∈ f j :=
begin
  have : ∀ j ∈ s, j ≠ i → ∃ r : R, ∃ H : r - 1 ∈ f i, r ∈ f j,
  { intros j hjs hji, specialize hf i his j hjs hji.symm,
    rw [eq_top_iff_one, submodule.mem_sup] at hf,
    rcases hf with ⟨r, hri, s, hsj, hrs⟩, refine ⟨1 - r, _, _⟩,
    { rw [sub_right_comm, sub_self, zero_sub], exact (f i).neg_mem hri },
    { rw [← hrs, add_sub_cancel'], exact hsj } },
  classical,
  have : ∃ g : ι → R, (∀ j, g j - 1 ∈ f i) ∧ ∀ j ∈ s, j ≠ i → g j ∈ f j,
  { choose g hg1 hg2,
    refine ⟨λ j, if H : j ∈ s ∧ j ≠ i then g j H.1 H.2 else 1, λ j, _, λ j, _⟩,
    { split_ifs with h, { apply hg1 }, rw sub_self, exact (f i).zero_mem },
    { intros hjs hji, rw dif_pos, { apply hg2 }, exact ⟨hjs, hji⟩ } },
  rcases this with ⟨g, hgi, hgj⟩, use (∏ x in s.erase i, g x), split,
  { rw [← quotient.eq, ring_hom.map_one, ring_hom.map_prod],
    apply finset.prod_eq_one, intros, rw [← ring_hom.map_one, quotient.eq], apply hgi },
  intros j hjs hji, rw [← quotient.eq_zero_iff_mem, ring_hom.map_prod],
  refine finset.prod_eq_zero (finset.mem_erase_of_ne_of_mem hji hjs) _,
  rw quotient.eq_zero_iff_mem, exact hgj j hjs hji
end

theorem exists_sub_mem [fintype ι] {f : ι → ideal R}
  (hf : ∀ i j, i ≠ j → f i ⊔ f j = ⊤) (g : ι → R) :
  ∃ r : R, ∀ i, r - g i ∈ f i :=
begin
  have : ∃ φ : ι → R, (∀ i, φ i - 1 ∈ f i) ∧ (∀ i j, i ≠ j → φ i ∈ f j),
  { have := exists_sub_one_mem_and_mem (finset.univ : finset ι) (λ i _ j _ hij, hf i j hij),
    choose φ hφ,
    existsi λ i, φ i (finset.mem_univ i),
    exact ⟨λ i, (hφ i _).1, λ i j hij, (hφ i _).2 j (finset.mem_univ j) hij.symm⟩ },
  rcases this with ⟨φ, hφ1, hφ2⟩,
  use ∑ i, g i * φ i,
  intros i,
  rw [← quotient.eq, ring_hom.map_sum],
  refine eq.trans (finset.sum_eq_single i _ _) _,
  { intros j _ hji, rw quotient.eq_zero_iff_mem, exact (f i).mul_mem_left (hφ2 j i hji) },
  { intros hi, exact (hi $ finset.mem_univ i).elim },
  specialize hφ1 i, rw [← quotient.eq, ring_hom.map_one] at hφ1,
  rw [ring_hom.map_mul, hφ1, mul_one]
end

def quotient_inf_to_pi_quotient (f : ι → ideal R) :
  (⨅ i, f i).quotient →+* Π i, (f i).quotient :=
begin
  refine quotient.lift (⨅ i, f i) _ _,
  { convert @@pi.ring_hom (λ i, quotient (f i)) (λ i, ring.to_semiring) ring.to_semiring
      (λ i, quotient.mk (f i)) },
  { intros r hr,
    rw submodule.mem_infi at hr,
    ext i,
    exact quotient.eq_zero_iff_mem.2 (hr i) }
end

theorem quotient_inf_to_pi_quotient_bijective [fintype ι] {f : ι → ideal R}
  (hf : ∀ i j, i ≠ j → f i ⊔ f j = ⊤) :
  function.bijective (quotient_inf_to_pi_quotient f) :=
⟨λ x y, quotient.induction_on₂' x y $ λ r s hrs, quotient.eq.2 $
  (submodule.mem_infi _).2 $ λ i, quotient.eq.1 $
  show quotient_inf_to_pi_quotient f (quotient.mk' r) i = _, by rw hrs; refl,
λ g, let ⟨r, hr⟩ := exists_sub_mem hf (λ i, quotient.out' (g i)) in
⟨quotient.mk _ r, funext $ λ i, quotient.out_eq' (g i) ▸ quotient.eq.2 (hr i)⟩⟩

/-- Chinese Remainder Theorem. Eisenbud Ex.2.6. Similar to Atiyah-Macdonald 1.10 and Stacks 00DT -/
noncomputable def quotient_inf_ring_equiv_pi_quotient [fintype ι] (f : ι → ideal R)
  (hf : ∀ i j, i ≠ j → f i ⊔ f j = ⊤) :
  (⨅ i, f i).quotient ≃+* Π i, (f i).quotient :=
{ .. equiv.of_bijective _ (quotient_inf_to_pi_quotient_bijective hf),
  .. quotient_inf_to_pi_quotient f }

end chinese_remainder

section mul_and_radical
variables {R : Type u} [comm_ring R]
variables {I J K L: ideal R}

instance : has_mul (ideal R) := ⟨(•)⟩

theorem mul_mem_mul {r s} (hr : r ∈ I) (hs : s ∈ J) : r * s ∈ I * J :=
submodule.smul_mem_smul hr hs

theorem mul_mem_mul_rev {r s} (hr : r ∈ I) (hs : s ∈ J) : s * r ∈ I * J :=
mul_comm r s ▸ mul_mem_mul hr hs

theorem mul_le : I * J ≤ K ↔ ∀ (r ∈ I) (s ∈ J), r * s ∈ K :=
submodule.smul_le

lemma mul_le_left : I * J ≤ J :=
ideal.mul_le.2 (λ r hr s, ideal.mul_mem_left _)

lemma mul_le_right : I * J ≤ I :=
ideal.mul_le.2 (λ r hr s hs, ideal.mul_mem_right _ hr)

@[simp] lemma sup_mul_right_self : I ⊔ (I * J) = I :=
sup_eq_left.2 ideal.mul_le_right

@[simp] lemma sup_mul_left_self : I ⊔ (J * I) = I :=
sup_eq_left.2 ideal.mul_le_left

@[simp] lemma mul_right_self_sup : (I * J) ⊔ I = I :=
sup_eq_right.2 ideal.mul_le_right

@[simp] lemma mul_left_self_sup : (J * I) ⊔ I = I :=
sup_eq_right.2 ideal.mul_le_left

variables (I J K)
protected theorem mul_comm : I * J = J * I :=
le_antisymm (mul_le.2 $ λ r hrI s hsJ, mul_mem_mul_rev hsJ hrI)
(mul_le.2 $ λ r hrJ s hsI, mul_mem_mul_rev hsI hrJ)

protected theorem mul_assoc : (I * J) * K = I * (J * K) :=
submodule.smul_assoc I J K

theorem span_mul_span (S T : set R) : span S * span T =
  span ⋃ (s ∈ S) (t ∈ T), {s * t} :=
submodule.span_smul_span S T
variables {I J K}

theorem mul_le_inf : I * J ≤ I ⊓ J :=
mul_le.2 $ λ r hri s hsj, ⟨I.mul_mem_right hri, J.mul_mem_left hsj⟩

theorem mul_eq_inf_of_coprime (h : I ⊔ J = ⊤) : I * J = I ⊓ J :=
le_antisymm mul_le_inf $ λ r ⟨hri, hrj⟩,
let ⟨s, hsi, t, htj, hst⟩ := submodule.mem_sup.1 ((eq_top_iff_one _).1 h) in
mul_one r ▸ hst ▸ (mul_add r s t).symm ▸ ideal.add_mem (I * J) (mul_mem_mul_rev hsi hrj) (mul_mem_mul hri htj)

variables (I)
theorem mul_bot : I * ⊥ = ⊥ :=
submodule.smul_bot I

theorem bot_mul : ⊥ * I = ⊥ :=
submodule.bot_smul I

theorem mul_top : I * ⊤ = I :=
ideal.mul_comm ⊤ I ▸ submodule.top_smul I

theorem top_mul : ⊤ * I = I :=
submodule.top_smul I
variables {I}

theorem mul_mono (hik : I ≤ K) (hjl : J ≤ L) : I * J ≤ K * L :=
submodule.smul_mono hik hjl

theorem mul_mono_left (h : I ≤ J) : I * K ≤ J * K :=
submodule.smul_mono_left h

theorem mul_mono_right (h : J ≤ K) : I * J ≤ I * K :=
submodule.smul_mono_right h

variables (I J K)
theorem mul_sup : I * (J ⊔ K) = I * J ⊔ I * K :=
submodule.smul_sup I J K

theorem sup_mul : (I ⊔ J) * K = I * K ⊔ J * K :=
submodule.sup_smul I J K
variables {I J K}

lemma pow_le_pow {m n : ℕ} (h : m ≤ n) :
  I^n ≤ I^m :=
begin
  cases nat.exists_eq_add_of_le h with k hk,
  rw [hk, pow_add],
  exact le_trans (mul_le_inf) (inf_le_left)
end

/-- The radical of an ideal `I` consists of the elements `r` such that `r^n ∈ I` for some `n`. -/
def radical (I : ideal R) : ideal R :=
{ carrier := { r | ∃ n : ℕ, r ^ n ∈ I },
  zero_mem' := ⟨1, (pow_one (0:R)).symm ▸ I.zero_mem⟩,
  add_mem' := λ x y ⟨m, hxmi⟩ ⟨n, hyni⟩, ⟨m + n,
    (add_pow x y (m + n)).symm ▸ I.sum_mem $
    show ∀ c ∈ finset.range (nat.succ (m + n)), x ^ c * y ^ (m + n - c) * (nat.choose (m + n) c) ∈ I,
    from λ c hc, or.cases_on (le_total c m)
      (λ hcm, I.mul_mem_right $ I.mul_mem_left $ nat.add_comm n m ▸ (nat.add_sub_assoc hcm n).symm ▸
        (pow_add y n (m-c)).symm ▸ I.mul_mem_right hyni)
      (λ hmc, I.mul_mem_right $ I.mul_mem_right $ nat.add_sub_cancel' hmc ▸
        (pow_add x m (c-m)).symm ▸ I.mul_mem_right hxmi)⟩,
  smul_mem' := λ r s ⟨n, hsni⟩, ⟨n, show (r * s)^n ∈ I,
    from (mul_pow r s n).symm ▸ I.mul_mem_left hsni⟩ }

theorem le_radical : I ≤ radical I :=
λ r hri, ⟨1, (pow_one r).symm ▸ hri⟩

variables (R)
theorem radical_top : (radical ⊤ : ideal R) = ⊤ :=
(eq_top_iff_one _).2 ⟨0, submodule.mem_top⟩
variables {R}

theorem radical_mono (H : I ≤ J) : radical I ≤ radical J :=
λ r ⟨n, hrni⟩, ⟨n, H hrni⟩

variables (I)
theorem radical_idem : radical (radical I) = radical I :=
le_antisymm (λ r ⟨n, k, hrnki⟩, ⟨n * k, (pow_mul r n k).symm ▸ hrnki⟩) le_radical
variables {I}

theorem radical_eq_top : radical I = ⊤ ↔ I = ⊤ :=
⟨λ h, (eq_top_iff_one _).2 $ let ⟨n, hn⟩ := (eq_top_iff_one _).1 h in
  @one_pow R _ n ▸ hn, λ h, h.symm ▸ radical_top R⟩

theorem is_prime.radical (H : is_prime I) : radical I = I :=
le_antisymm (λ r ⟨n, hrni⟩, H.mem_of_pow_mem n hrni) le_radical

variables (I J)
theorem radical_sup : radical (I ⊔ J) = radical (radical I ⊔ radical J) :=
le_antisymm (radical_mono $ sup_le_sup le_radical le_radical) $
λ r ⟨n, hrnij⟩, let ⟨s, hs, t, ht, hst⟩ := submodule.mem_sup.1 hrnij in
@radical_idem _ _ (I ⊔ J) ▸ ⟨n, hst ▸ ideal.add_mem _
  (radical_mono le_sup_left hs) (radical_mono le_sup_right ht)⟩

theorem radical_inf : radical (I ⊓ J) = radical I ⊓ radical J :=
le_antisymm (le_inf (radical_mono inf_le_left) (radical_mono inf_le_right))
(λ r ⟨⟨m, hrm⟩, ⟨n, hrn⟩⟩, ⟨m + n, (pow_add r m n).symm ▸ I.mul_mem_right hrm,
(pow_add r m n).symm ▸ J.mul_mem_left hrn⟩)

theorem radical_mul : radical (I * J) = radical I ⊓ radical J :=
le_antisymm (radical_inf I J ▸ radical_mono $ @mul_le_inf _ _ I J)
(λ r ⟨⟨m, hrm⟩, ⟨n, hrn⟩⟩, ⟨m + n, (pow_add r m n).symm ▸ mul_mem_mul hrm hrn⟩)
variables {I J}

theorem is_prime.radical_le_iff (hj : is_prime J) :
  radical I ≤ J ↔ I ≤ J :=
⟨le_trans le_radical, λ hij r ⟨n, hrni⟩, hj.mem_of_pow_mem n $ hij hrni⟩

theorem radical_eq_Inf (I : ideal R) :
  radical I = Inf { J : ideal R | I ≤ J ∧ is_prime J } :=
le_antisymm (le_Inf $ λ J hJ, hJ.2.radical_le_iff.2 hJ.1) $
λ r hr, classical.by_contradiction $ λ hri,
let ⟨m, (hrm : r ∉ radical m), him, hm⟩ := zorn.zorn_partial_order₀ {K : ideal R | r ∉ radical K}
  (λ c hc hcc y hyc, ⟨Sup c, λ ⟨n, hrnc⟩, let ⟨y, hyc, hrny⟩ :=
      (submodule.mem_Sup_of_directed ⟨y, hyc⟩ hcc.directed_on).1 hrnc in hc hyc ⟨n, hrny⟩,
    λ z, le_Sup⟩) I hri in
have ∀ x ∉ m, r ∈ radical (m ⊔ span {x}) := λ x hxm, classical.by_contradiction $ λ hrmx, hxm $
  hm (m ⊔ span {x}) hrmx le_sup_left ▸ (le_sup_right : _ ≤ m ⊔ span {x}) (subset_span $ set.mem_singleton _),
have is_prime m, from ⟨by rintro rfl; rw radical_top at hrm; exact hrm trivial,
  λ x y hxym, classical.or_iff_not_imp_left.2 $ λ hxm, classical.by_contradiction $ λ hym,
  let ⟨n, hrn⟩ := this _ hxm, ⟨p, hpm, q, hq, hpqrn⟩ := submodule.mem_sup.1 hrn, ⟨c, hcxq⟩ := mem_span_singleton'.1 hq in
  let ⟨k, hrk⟩ := this _ hym, ⟨f, hfm, g, hg, hfgrk⟩ := submodule.mem_sup.1 hrk, ⟨d, hdyg⟩ := mem_span_singleton'.1 hg in
  hrm ⟨n + k, by rw [pow_add, ← hpqrn, ← hcxq, ← hfgrk, ← hdyg, add_mul, mul_add (c*x), mul_assoc c x (d*y), mul_left_comm x, ← mul_assoc];
    refine m.add_mem (m.mul_mem_right hpm) (m.add_mem (m.mul_mem_left hfm) (m.mul_mem_left hxym))⟩⟩,
hrm $ this.radical.symm ▸ (Inf_le ⟨him, this⟩ : Inf {J : ideal R | I ≤ J ∧ is_prime J} ≤ m) hr

instance : comm_semiring (ideal R) := submodule.comm_semiring

@[simp] lemma add_eq_sup : I + J = I ⊔ J := rfl
@[simp] lemma zero_eq_bot : (0 : ideal R) = ⊥ := rfl
@[simp] lemma one_eq_top : (1 : ideal R) = ⊤ :=
by erw [submodule.one_eq_map_top, submodule.map_id]

variables (R)
theorem top_pow (n : ℕ) : (⊤ ^ n : ideal R) = ⊤ :=
nat.rec_on n one_eq_top $ λ n ih, by rw [pow_succ, ih, top_mul]
variables {R}

variables (I)
theorem radical_pow (n : ℕ) (H : n > 0) : radical (I^n) = radical I :=
nat.rec_on n (not.elim dec_trivial) (λ n ih H,
or.cases_on (lt_or_eq_of_le $ nat.le_of_lt_succ H)
  (λ H, calc radical (I^(n+1))
           = radical I ⊓ radical (I^n) : radical_mul _ _
       ... = radical I ⊓ radical I : by rw ih H
       ... = radical I : inf_idem)
  (λ H, H ▸ (pow_one I).symm ▸ rfl)) H

end mul_and_radical

section map_and_comap
variables {R : Type u} {S : Type v} [comm_ring R] [comm_ring S]
variables (f : R →+* S)
variables {I J : ideal R} {K L : ideal S}

def map (I : ideal R) : ideal S :=
span (f '' I)

/-- `I.comap f` is the preimage of `I` under `f`. -/
def comap (I : ideal S) : ideal R :=
{ carrier := f ⁻¹' I,
  smul_mem' := λ c x hx, show f (c * x) ∈ I, by { rw f.map_mul, exact I.mul_mem_left hx },
  .. I.to_add_submonoid.comap (f : R →+ S) }

variables {f}
theorem map_mono (h : I ≤ J) : map f I ≤ map f J :=
span_mono $ set.image_subset _ h

theorem mem_map_of_mem {x} (h : x ∈ I) : f x ∈ map f I :=
subset_span ⟨x, h, rfl⟩

theorem map_le_iff_le_comap :
  map f I ≤ K ↔ I ≤ comap f K :=
span_le.trans set.image_subset_iff

@[simp] theorem mem_comap {x} : x ∈ comap f K ↔ f x ∈ K := iff.rfl

theorem comap_mono (h : K ≤ L) : comap f K ≤ comap f L :=
set.preimage_mono (λ x hx, h hx)
variables (f)

theorem comap_ne_top (hK : K ≠ ⊤) : comap f K ≠ ⊤ :=
(ne_top_iff_one _).2 $ by rw [mem_comap, f.map_one];
  exact (ne_top_iff_one _).1 hK

theorem is_prime.comap [hK : K.is_prime] : (comap f K).is_prime :=
⟨comap_ne_top _ hK.1, λ x y,
  by simp only [mem_comap, f.map_mul]; apply hK.2⟩

variables (I J K L)

theorem map_top : map f ⊤ = ⊤ :=
(eq_top_iff_one _).2 $ subset_span ⟨1, trivial, f.map_one⟩

theorem map_mul : map f (I * J) = map f I * map f J :=
le_antisymm (map_le_iff_le_comap.2 $ mul_le.2 $ λ r hri s hsj,
  show f (r * s) ∈ _, by rw f.map_mul;
  exact mul_mem_mul (mem_map_of_mem hri) (mem_map_of_mem hsj))
(trans_rel_right _ (span_mul_span _ _) $ span_le.2 $
  set.bUnion_subset $ λ i ⟨r, hri, hfri⟩,
  set.bUnion_subset $ λ j ⟨s, hsj, hfsj⟩,
  set.singleton_subset_iff.2 $ hfri ▸ hfsj ▸
  by rw [← f.map_mul];
  exact mem_map_of_mem (mul_mem_mul hri hsj))

variable (f)
lemma gc_map_comap : galois_connection (ideal.map f) (ideal.comap f) :=
λ I J, ideal.map_le_iff_le_comap

@[simp] lemma comap_id : I.comap (ring_hom.id R) = I :=
ideal.ext $ λ _, iff.rfl

@[simp] lemma map_id : I.map (ring_hom.id R) = I :=
(gc_map_comap (ring_hom.id R)).l_unique galois_connection.id comap_id

lemma comap_comap {T : Type*} [comm_ring T] {I : ideal T} (f : R →+* S)
  (g : S →+*T) : (I.comap g).comap f = I.comap (g.comp f) := rfl

lemma map_map {T : Type*} [comm_ring T] {I : ideal R} (f : R →+* S)
  (g : S →+*T) : (I.map f).map g = I.map (g.comp f) :=
((gc_map_comap f).compose _ _ _ _ (gc_map_comap g)).l_unique
  (gc_map_comap (g.comp f)) (λ _, comap_comap _ _)

variables {f I J K L}

lemma map_le_of_le_comap : I ≤ K.comap f → I.map f ≤ K :=
(gc_map_comap f).l_le

lemma le_comap_of_map_le : I.map f ≤ K → I ≤ K.comap f :=
(gc_map_comap f).le_u

lemma le_comap_map : I ≤ (I.map f).comap f :=
(gc_map_comap f).le_u_l _

lemma map_comap_le : (K.comap f).map f ≤ K :=
(gc_map_comap f).l_u_le _

@[simp] lemma comap_top : (⊤ : ideal S).comap f = ⊤ :=
(gc_map_comap f).u_top

@[simp] lemma comap_eq_top_iff {I : ideal S} : I.comap f = ⊤ ↔ I = ⊤ :=
⟨ λ h, I.eq_top_iff_one.mpr (f.map_one ▸ mem_comap.mp ((I.comap f).eq_top_iff_one.mp h)),
  λ h, by rw [h, comap_top] ⟩

@[simp] lemma map_bot : (⊥ : ideal R).map f = ⊥ :=
(gc_map_comap f).l_bot

variables (f I J K L)

@[simp] lemma map_comap_map : ((I.map f).comap f).map f = I.map f :=
congr_fun (gc_map_comap f).l_u_l_eq_l I

@[simp] lemma comap_map_comap : ((K.comap f).map f).comap f = K.comap f :=
congr_fun (gc_map_comap f).u_l_u_eq_u K

lemma map_sup : (I ⊔ J).map f = I.map f ⊔ J.map f :=
(gc_map_comap f).l_sup

theorem comap_inf : comap f (K ⊓ L) = comap f K ⊓ comap f L := rfl

variables {ι : Sort*}

lemma map_supr (K : ι → ideal R) : (supr K).map f = ⨆ i, (K i).map f :=
(gc_map_comap f).l_supr

lemma comap_infi (K : ι → ideal S) : (infi K).comap f = ⨅ i, (K i).comap f :=
(gc_map_comap f).u_infi

lemma map_Sup (s : set (ideal R)): (Sup s).map f = ⨆ I ∈ s, (I : ideal R).map f :=
(gc_map_comap f).l_Sup

lemma comap_Inf (s : set (ideal S)): (Inf s).comap f = ⨅ I ∈ s, (I : ideal S).comap f :=
(gc_map_comap f).u_Inf

lemma comap_Inf' (s : set (ideal S)) : (Inf s).comap f = ⨅ I ∈ (comap f '' s), I :=
trans (comap_Inf f s) (by rw infi_image)

theorem comap_radical : comap f (radical K) = radical (comap f K) :=
le_antisymm (λ r ⟨n, hfrnk⟩, ⟨n, show f (r ^ n) ∈ K,
  from (f.map_pow r n).symm ▸ hfrnk⟩)
(λ r ⟨n, hfrnk⟩, ⟨n, f.map_pow r n ▸ hfrnk⟩)

theorem comap_is_prime [H : is_prime K] : is_prime (comap f K) :=
⟨comap_ne_top f H.left,
  λ x y h, H.right (show f x * f y ∈ K, by rwa [mem_comap, ring_hom.map_mul] at h)⟩

@[simp] lemma map_quotient_self :
  map (quotient.mk I) I = ⊥ :=
eq_bot_iff.2 $ ideal.map_le_iff_le_comap.2 $ λ x hx,
(submodule.mem_bot I.quotient).2 $ ideal.quotient.eq_zero_iff_mem.2 hx

variables {I J K L}

theorem map_inf_le : map f (I ⊓ J) ≤ map f I ⊓ map f J :=
(gc_map_comap f).monotone_l.map_inf_le _ _

theorem map_radical_le : map f (radical I) ≤ radical (map f I) :=
map_le_iff_le_comap.2 $ λ r ⟨n, hrni⟩, ⟨n, f.map_pow r n ▸ mem_map_of_mem hrni⟩

theorem le_comap_sup : comap f K ⊔ comap f L ≤ comap f (K ⊔ L) :=
(gc_map_comap f).monotone_u.le_map_sup _ _

theorem le_comap_mul : comap f K * comap f L ≤ comap f (K * L) :=
map_le_iff_le_comap.1 $ (map_mul f (comap f K) (comap f L)).symm ▸
mul_mono (map_le_iff_le_comap.2 $ le_refl _) (map_le_iff_le_comap.2 $ le_refl _)

section surjective
variables (hf : function.surjective f)
include hf

open function

theorem map_comap_of_surjective (I : ideal S) :
  map f (comap f I) = I :=
le_antisymm (map_le_iff_le_comap.2 (le_refl _))
(λ s hsi, let ⟨r, hfrs⟩ := hf s in
  hfrs ▸ (mem_map_of_mem $ show f r ∈ I, from hfrs.symm ▸ hsi))

/-- `map` and `comap` are adjoint, and the composition `map f ∘ comap f` is the
  identity -/
def gi_map_comap : galois_insertion (map f) (comap f) :=
galois_insertion.monotone_intro
  ((gc_map_comap f).monotone_u)
  ((gc_map_comap f).monotone_l)
  (λ _, le_comap_map)
  (map_comap_of_surjective _ hf)

lemma map_surjective_of_surjective : surjective (map f) :=
(gi_map_comap f hf).l_surjective

lemma comap_injective_of_surjective : injective (comap f) :=
(gi_map_comap f hf).u_injective

lemma map_sup_comap_of_surjective (I J : ideal S) : (I.comap f ⊔ J.comap f).map f = I ⊔ J :=
(gi_map_comap f hf).l_sup_u _ _

lemma map_supr_comap_of_surjective (K : ι → ideal S) : (⨆i, (K i).comap f).map f = supr K :=
(gi_map_comap f hf).l_supr_u _

lemma map_inf_comap_of_surjective (I J : ideal S) : (I.comap f ⊓ J.comap f).map f = I ⊓ J :=
(gi_map_comap f hf).l_inf_u _ _

lemma map_infi_comap_of_surjective (K : ι → ideal S) : (⨅i, (K i).comap f).map f = infi K :=
(gi_map_comap f hf).l_infi_u _

theorem mem_image_of_mem_map_of_surjective {I : ideal R} {y}
  (H : y ∈ map f I) : y ∈ f '' I :=
submodule.span_induction H (λ _, id) ⟨0, I.zero_mem, f.map_zero⟩
(λ y1 y2 ⟨x1, hx1i, hxy1⟩ ⟨x2, hx2i, hxy2⟩, ⟨x1 + x2, I.add_mem hx1i hx2i, hxy1 ▸ hxy2 ▸ f.map_add _ _⟩)
(λ c y ⟨x, hxi, hxy⟩, let ⟨d, hdc⟩ := hf c in ⟨d • x, I.smul_mem _ hxi, hdc ▸ hxy ▸ f.map_mul _ _⟩)

lemma mem_map_iff_of_surjective {I : ideal R} {y} :
  y ∈ map f I ↔ ∃ x, x ∈ I ∧ f x = y :=
⟨λ h, (set.mem_image _ _ _).2 (mem_image_of_mem_map_of_surjective f hf h),
  λ ⟨x, hx⟩, hx.right ▸ (mem_map_of_mem hx.left)⟩

theorem comap_map_of_surjective (I : ideal R) :
  comap f (map f I) = I ⊔ comap f ⊥ :=
le_antisymm (assume r h, let ⟨s, hsi, hfsr⟩ := mem_image_of_mem_map_of_surjective f hf h in
  submodule.mem_sup.2 ⟨s, hsi, r - s, (submodule.mem_bot S).2 $ by rw [f.map_sub, hfsr, sub_self],
  add_sub_cancel'_right s r⟩)
(sup_le (map_le_iff_le_comap.1 (le_refl _)) (comap_mono bot_le))

lemma le_map_of_comap_le_of_surjective : comap f K ≤ I → K ≤ map f I :=
λ h, (map_comap_of_surjective f hf K) ▸ map_mono h

/-- Correspondence theorem -/
def rel_iso_of_surjective :
  ((≤) : ideal S → ideal S → Prop) ≃r
  ((≤) : { p : ideal R // comap f ⊥ ≤ p } → { p : ideal R // comap f ⊥ ≤ p } → Prop) :=
{ to_fun := λ J, ⟨comap f J, comap_mono bot_le⟩,
  inv_fun := λ I, map f I.1,
  left_inv := λ J, map_comap_of_surjective f hf J,
  right_inv := λ I, subtype.eq $ show comap f (map f I.1) = I.1,
    from (comap_map_of_surjective f hf I).symm ▸ le_antisymm
      (sup_le (le_refl _) I.2) le_sup_left,
  map_rel_iff' := λ I1 I2, ⟨comap_mono, λ H, map_comap_of_surjective f hf I1 ▸
    map_comap_of_surjective f hf I2 ▸ map_mono H⟩ }

def le_rel_embedding_of_surjective :
  ((≤) : ideal S → ideal S → Prop) ↪r ((≤) : ideal R → ideal R → Prop) :=
(rel_iso_of_surjective f hf).to_rel_embedding.trans (subtype.rel_embedding _ _)

def lt_rel_embedding_of_surjective :
  ((<) : ideal S → ideal S → Prop) ↪r ((<) : ideal R → ideal R → Prop) :=
(le_rel_embedding_of_surjective f hf).lt_embedding_of_le_embedding

theorem map_eq_top_or_is_maximal_of_surjective (H : is_maximal I) :
  (map f I) = ⊤ ∨ is_maximal (map f I) :=
begin
  refine classical.or_iff_not_imp_left.2 (λ ne_top, ⟨λ h, ne_top h, λ J hJ, _⟩),
  { refine (rel_iso_of_surjective f hf).injective
      (subtype.ext_iff.2 (eq.trans (H.right (comap f J) (lt_of_le_of_ne _ _)) comap_top.symm)),
    { exact (map_le_iff_le_comap).1 (le_of_lt hJ) },
    { exact λ h, hJ.right (le_map_of_comap_le_of_surjective f hf (le_of_eq h.symm)) } }
end

theorem comap_is_maximal_of_surjective [H : is_maximal K] : is_maximal (comap f K) :=
begin
  refine ⟨comap_ne_top _ H.left, λ J hJ, _⟩,
  suffices : map f J = ⊤,
  { replace this := congr_arg (comap f) this,
    rw [comap_top, comap_map_of_surjective _ hf, eq_top_iff] at this,
    rw eq_top_iff,
    exact le_trans this (sup_le (le_of_eq rfl) (le_trans (comap_mono (bot_le)) (le_of_lt hJ))) },
  refine H.right (map f J) (lt_of_le_of_ne _ _),
  { exact le_map_of_comap_le_of_surjective _ hf (le_of_lt hJ) },
  { refine λ h, ne_of_lt hJ (trans (congr_arg (comap f) h) _),
    rw [comap_map_of_surjective _ hf, sup_eq_left],
    exact le_trans (comap_mono bot_le) (le_of_lt hJ) }
end

end surjective

lemma mem_quotient_iff_mem (hIJ : I ≤ J) {x : R} :
  quotient.mk I x ∈ J.map (quotient.mk I) ↔ x ∈ J :=
begin
  refine iff.trans (mem_map_iff_of_surjective _ quotient.mk_surjective) _,
  split,
  { rintros ⟨x, x_mem, x_eq⟩,
    simpa using J.add_mem (hIJ (quotient.eq.mp x_eq.symm)) x_mem },
  { intro x_mem,
    exact ⟨x, x_mem, rfl⟩ }
end

section injective
variables (hf : function.injective f)
include hf

open function

lemma comap_bot_le_of_injective : comap f ⊥ ≤ I :=
begin
  refine le_trans (λ x hx, _) bot_le,
  rw [mem_comap, submodule.mem_bot, ← ring_hom.map_zero f] at hx,
  exact eq.symm (hf hx) ▸ (submodule.zero_mem ⊥)
end

end injective

section bijective
variables (hf : function.bijective f)
include hf

open function

/-- Special case of the correspondence theorem for isomorphic rings -/
def rel_iso_of_bijective :
  ((≤) : ideal S → ideal S → Prop) ≃r ((≤) : ideal R → ideal R → Prop):=
{ to_fun := comap f,
  inv_fun := map f,
  left_inv := (rel_iso_of_surjective f hf.right).left_inv,
  right_inv := λ J, subtype.ext_iff.1
    ((rel_iso_of_surjective f hf.right).right_inv ⟨J, comap_bot_le_of_injective f hf.left⟩),
  map_rel_iff' := (rel_iso_of_surjective f hf.right).map_rel_iff' }

lemma comap_le_iff_le_map : comap f K ≤ I ↔ K ≤ map f I :=
⟨λ h, le_map_of_comap_le_of_surjective f hf.right h,
 λ h, ((rel_iso_of_bijective f hf).right_inv I) ▸ comap_mono h⟩

theorem map.is_maximal (H : is_maximal I) : is_maximal (map f I) :=
by refine classical.or_iff_not_imp_left.1
  (map_eq_top_or_is_maximal_of_surjective f hf.right H) (λ h, H.left _);
calc I = comap f (map f I) : ((rel_iso_of_bijective f hf).right_inv I).symm
   ... = comap f ⊤ : by rw h
   ... = ⊤ : by rw comap_top

<<<<<<< HEAD
=======
theorem comap.is_maximal (H : is_maximal K) : is_maximal (comap f K) :=
begin
  refine ⟨λ h, H.left _, λ J hJ, _⟩,
  { have : map f (comap f K) = ⊤ := eq.trans (congr_arg (map f) h) (map_top _),
    rwa ← (rel_iso_of_bijective f hf).left_inv K },
  { refine (rel_iso_of_bijective f hf).symm.injective
      (eq.trans (H.right (map f J) (lt_of_le_of_ne _ _)) (map_top f).symm),
    { exact (comap_le_iff_le_map f hf).1 (le_of_lt hJ) },
    { exact λ h, hJ.right ((map_le_iff_le_comap).1 (le_of_eq h.symm)) } }
end

>>>>>>> 6773f526
end bijective

end map_and_comap

section is_primary
variables {R : Type u} [comm_ring R]

/-- A proper ideal `I` is primary iff `xy ∈ I` implies `x ∈ I` or `y ∈ radical I`. -/
def is_primary (I : ideal R) : Prop :=
I ≠ ⊤ ∧ ∀ {x y : R}, x * y ∈ I → x ∈ I ∨ y ∈ radical I

theorem is_primary.to_is_prime (I : ideal R) (hi : is_prime I) : is_primary I :=
⟨hi.1, λ x y hxy, (hi.2 hxy).imp id $ λ hyi, le_radical hyi⟩

theorem mem_radical_of_pow_mem {I : ideal R} {x : R} {m : ℕ} (hx : x ^ m ∈ radical I) : x ∈ radical I :=
radical_idem I ▸ ⟨m, hx⟩

theorem is_prime_radical {I : ideal R} (hi : is_primary I) : is_prime (radical I) :=
⟨mt radical_eq_top.1 hi.1, λ x y ⟨m, hxy⟩, begin
  rw mul_pow at hxy, cases hi.2 hxy,
  { exact or.inl ⟨m, h⟩ },
  { exact or.inr (mem_radical_of_pow_mem h) }
end⟩

theorem is_primary_inf {I J : ideal R} (hi : is_primary I) (hj : is_primary J)
  (hij : radical I = radical J) : is_primary (I ⊓ J) :=
⟨ne_of_lt $ lt_of_le_of_lt inf_le_left (lt_top_iff_ne_top.2 hi.1), λ x y ⟨hxyi, hxyj⟩,
begin
  rw [radical_inf, hij, inf_idem],
  cases hi.2 hxyi with hxi hyi, cases hj.2 hxyj with hxj hyj,
  { exact or.inl ⟨hxi, hxj⟩ },
  { exact or.inr hyj },
  { rw hij at hyi, exact or.inr hyi }
end⟩

end is_primary

end ideal

namespace ring_hom

variables {R : Type u} {S : Type v} [comm_ring R]

section comm_ring
variables [comm_ring S] (f : R →+* S)

/-- Kernel of a ring homomorphism as an ideal of the domain. -/
def ker : ideal R := ideal.comap f ⊥

/-- An element is in the kernel if and only if it maps to zero.-/
lemma mem_ker {r} : r ∈ ker f ↔ f r = 0 :=
by rw [ker, ideal.mem_comap, submodule.mem_bot]

lemma ker_eq : ((ker f) : set R) = is_add_group_hom.ker f := rfl

lemma injective_iff_ker_eq_bot : function.injective f ↔ ker f = ⊥ :=
by rw [submodule.ext'_iff, ker_eq]; exact is_add_group_hom.injective_iff_trivial_ker f

lemma ker_eq_bot_iff_eq_zero : ker f = ⊥ ↔ ∀ x, f x = 0 → x = 0 :=
by rw [submodule.ext'_iff, ker_eq]; exact is_add_group_hom.trivial_ker_iff_eq_zero f

/-- If the target is not the zero ring, then one is not in the kernel.-/
lemma not_one_mem_ker [nontrivial S] (f : R →+* S) : (1:R) ∉ ker f :=
by { rw [mem_ker, f.map_one], exact one_ne_zero }

end comm_ring

/-- The kernel of a homomorphism to an integral domain is a prime ideal.-/
lemma ker_is_prime [integral_domain S] (f : R →+* S) :
  (ker f).is_prime :=
⟨by { rw [ne.def, ideal.eq_top_iff_one], exact not_one_mem_ker f },
λ x y, by simpa only [mem_ker, f.map_mul] using @eq_zero_or_eq_zero_of_mul_eq_zero S _ _ _ _ _⟩

end ring_hom

namespace ideal

variables {R : Type*} {S : Type*} [comm_ring R] [comm_ring S]

lemma map_eq_bot_iff_le_ker {I : ideal R} (f : R →+* S) : I.map f = ⊥ ↔ I ≤ f.ker :=
by rw [ring_hom.ker, eq_bot_iff, map_le_iff_le_comap]

@[simp] lemma mk_ker {I : ideal R} : (quotient.mk I).ker = I :=
by ext; rw [ring_hom.ker, mem_comap, submodule.mem_bot, quotient.eq_zero_iff_mem]

lemma ker_eq_comap_bot (f : R →+* S) : f.ker = comap f ⊥ :=
by ext; rw [ring_hom.mem_ker, mem_comap, submodule.mem_bot]

lemma ker_le_comap {K : ideal S} (f : R →+* S) : f.ker ≤ comap f K :=
λ x hx, mem_comap.2 (((ring_hom.mem_ker f).1 hx).symm ▸ K.zero_mem)

lemma map_Inf {A : set (ideal R)} {f : R →+* S} (hf : function.surjective f) :
  (∀ J ∈ A, ring_hom.ker f ≤ J) → map f (Inf A) = Inf (map f '' A) :=
begin
  refine λ h, le_antisymm (le_Inf _) _,
  { intros j hj y hy,
    cases (mem_map_iff_of_surjective f hf).1 hy with x hx,
    cases (set.mem_image _ _ _).mp hj with J hJ,
    rw [← hJ.right, ← hx.right],
    exact mem_map_of_mem (Inf_le_of_le hJ.left (le_of_eq rfl) hx.left) },
  { intros y hy,
    cases hf y with x hx,
    refine hx ▸ (mem_map_of_mem _),
    rw Inf_eq_infi at ⊢ hy,
    simp at ⊢ hy,
    intros J hJ,
    cases (mem_map_iff_of_surjective f hf).1 (hy (map f J) J hJ rfl) with x' hx',
    have : x - x' ∈ J,
    { apply h J hJ,
      rw [ring_hom.mem_ker, ring_hom.map_sub, hx, hx'.right, sub_self y], },
    convert J.add_mem this hx'.left,
    ring, }
end

theorem map_is_prime_of_surjective {f : R →+* S} (hf : function.surjective f) {I : ideal R}
  [H : is_prime I] : ring_hom.ker f ≤ I → is_prime (map f I) :=
begin
  refine λ hk, ⟨λ h, H.left (eq_top_iff.2 _), λ x y, _⟩,
  { replace h := congr_arg (comap f) h,
    rw [comap_map_of_surjective _ hf, comap_top] at h,
    exact h ▸ sup_le (le_of_eq rfl) hk },
  { intro hxy,
    cases hf x with a ha,
    cases hf y with b hb,
    rw [← ha, ← hb, ← ring_hom.map_mul, mem_map_iff_of_surjective _ hf] at hxy,
    rcases hxy with ⟨c, hc, hc'⟩,
    rw [← sub_eq_zero, ← ring_hom.map_sub] at hc',
    specialize hk (hc' : c - a * b ∈ f.ker),
    have : a * b ∈ I,
    { convert I.sub_mem hc hk,
      ring },
    cases H.right this,
    { exact or.inl (ha ▸ mem_map_of_mem h) },
    { exact or.inr (hb ▸ mem_map_of_mem h) } }
end

theorem map_radical_of_surjective {f : R →+* S} (hf : function.surjective f) {I : ideal R} :
  ring_hom.ker f ≤ I → map f (I.radical) = (map f I).radical :=
begin
  intro h,
  rw [radical_eq_Inf, radical_eq_Inf],
  have : ∀ J ∈ {J : ideal R | I ≤ J ∧ J.is_prime}, f.ker ≤ J := λ J hJ, le_trans h hJ.left,
  convert map_Inf hf this,
  ext j,
  split,
  { rintros ⟨hj, hj'⟩,
    haveI : j.is_prime := hj',
    exact ⟨comap f j, ⟨⟨map_le_iff_le_comap.1 hj, comap_is_prime f j⟩,
      map_comap_of_surjective f hf j⟩⟩ },
  { rintro ⟨J, ⟨hJ, hJ'⟩⟩,
    haveI : J.is_prime := hJ.right,
    refine ⟨hJ' ▸ map_mono hJ.left, hJ' ▸ map_is_prime_of_surjective hf (le_trans h hJ.left)⟩ },
end

end ideal

namespace submodule

variables {R : Type u} {M : Type v}
variables [comm_ring R] [add_comm_group M] [module R M]

-- It is even a semialgebra. But those aren't in mathlib yet.

instance semimodule_submodule : semimodule (ideal R) (submodule R M) :=
{ smul_add := smul_sup,
  add_smul := sup_smul,
  mul_smul := submodule.smul_assoc,
  one_smul := by simp,
  zero_smul := bot_smul,
  smul_zero := smul_bot }

end submodule<|MERGE_RESOLUTION|>--- conflicted
+++ resolved
@@ -757,20 +757,6 @@
    ... = comap f ⊤ : by rw h
    ... = ⊤ : by rw comap_top
 
-<<<<<<< HEAD
-=======
-theorem comap.is_maximal (H : is_maximal K) : is_maximal (comap f K) :=
-begin
-  refine ⟨λ h, H.left _, λ J hJ, _⟩,
-  { have : map f (comap f K) = ⊤ := eq.trans (congr_arg (map f) h) (map_top _),
-    rwa ← (rel_iso_of_bijective f hf).left_inv K },
-  { refine (rel_iso_of_bijective f hf).symm.injective
-      (eq.trans (H.right (map f J) (lt_of_le_of_ne _ _)) (map_top f).symm),
-    { exact (comap_le_iff_le_map f hf).1 (le_of_lt hJ) },
-    { exact λ h, hJ.right ((map_le_iff_le_comap).1 (le_of_eq h.symm)) } }
-end
-
->>>>>>> 6773f526
 end bijective
 
 end map_and_comap
