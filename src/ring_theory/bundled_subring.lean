/-
Copyright (c) 2020 Ashvni Narayanan. All rights reserved.
Released under Apache 2.0 license as described in the file LICENSE.
Authors : Ashvni Narayanan
-/

import group_theory.subgroup
import ring_theory.subsemiring

/-!
# Subrings

Let `R` be a ring. This file defines the "bundled" subring type `subring R`, a type
whose terms correspond to subrings of `R`. This is the preferred way to talk
about subrings in mathlib. Unbundled subrings (`s : set R` and `is_subring s`)
are not in this file, and they will ultimately be deprecated.

We prove that subrings are a complete lattice, that you can `map` (pushforward) and
`comap` (pull back) them along ring homomorphisms.

We define the `closure` construction from `set R` to `subgroup R`, sending a subset of `R`
to the subring it generates, and prove that it is a Galois insertion.

## Main definitions

Notation used here:

`(R : Type u) [ring R] (S : Type u) [ring S] (f g : R →+* S)`
`(A : subring R) (B : subring S) (s : set R)`

* `subring R` : the type of subrings of a ring `R`.

* `instance : complete_lattice (subring R)` : the complete lattice structure on the subrings.

* `subring.closure` :  subring closure of a set, i.e., the smallest subring that includes the set.

* `subring.gi` : `closure : set M → subring M` and coercion `coe : subring M → set M`
  form a `galois_insertion`.

* `closure s` : the minimal subring that includes the set `s`

* `comap f B : subring A` : the preimage of a subring `B` along the ring homomorphism `f`

* `map f A : subring B` : the image of a subring `A` along the ring homomorphism `f`.

* `prod A B : subring (R × S)` : the product of subring

* `f.range : subring B` : the range of the ring homomorphism `f`.

* `eq_locus f g : subring R` : given ring homomorphisms `f`, `g`,
     the subring of `R` where `f x = g x`

## Implementation notes

Lattice inclusion (e.g. `≤` and `⊓`) is used rather than set notation (`⊆` and `∩`), although
`∈` is defined as membership of a subring's underlying set.

## Tags
subring, subrings
-/

open_locale big_operators
universes u v w

open group
variables {R : Type u} {S : Type v} {T : Type w} [ring R] [ring S] [ring T]

set_option old_structure_cmd true

/-- `subring R` is the type of subrings of `R`. A subring of `R` is a subset `s` that is a multiplicative
submonoid and an additive subgroup. Note in particular that it shares the same 0 and 1 as R -/
structure subring (R : Type u) [ring R] extends submonoid R, add_subgroup R

/-- Reinterpret a `subring` as a `submonoid`. -/
add_decl_doc subring.to_submonoid

/-- Reinterpret a `subring` as an `add_subgroup`. -/
add_decl_doc subring.to_add_subgroup

namespace subring

instance : has_coe (subring R) (set R) := ⟨subring.carrier⟩

instance : has_coe_to_sort (subring R) := ⟨Type*, λ S, S.carrier⟩

instance : has_mem R (subring R) := ⟨λ m S, m ∈ (S:set R)⟩

/-- Construct a `subring R` from a set `s`, a submonoid `sm`, and an additive
subgroup `sa` such that `x ∈ s ↔ x ∈ sm ↔ x ∈ sa`. -/
protected def mk' (s : set R) (sm : submonoid R) (hm : ↑sm = s)
  (sa : add_subgroup R) (ha : ↑sa = s) :
  subring R :=
{ carrier := s,
  zero_mem' := ha ▸ sa.zero_mem,
  one_mem' := hm ▸ sm.one_mem,
  add_mem' := λ x y, by simpa only [← ha] using sa.add_mem,
  mul_mem' := λ x y, by simpa only [← hm] using sm.mul_mem,
  neg_mem' := λ x, by simpa only [← ha] using sa.neg_mem, }

@[simp] lemma coe_mk' {s : set R} {sm : submonoid R} (hm : ↑sm = s)
  {sa : add_subgroup R} (ha : ↑sa = s) :
  (subring.mk' s sm hm sa ha : set R) = s := rfl

@[simp] lemma mem_mk' {s : set R} {sm : submonoid R} (hm : ↑sm = s)
  {sa : add_subgroup R} (ha : ↑sa = s) {x : R} :
  x ∈ subring.mk' s sm hm sa ha ↔ x ∈ s :=
iff.rfl

@[simp] lemma mk'_to_submonoid {s : set R} {sm : submonoid R} (hm : ↑sm = s)
  {sa : add_subgroup R} (ha : ↑sa = s) :
  (subring.mk' s sm hm sa ha).to_submonoid = sm :=
submonoid.ext' hm.symm

@[simp] lemma mk'_to_add_subgroup {s : set R} {sm : submonoid R} (hm : ↑sm = s)
  {sa : add_subgroup R} (ha : ↑sa  =s) :
  (subring.mk' s sm hm sa ha).to_add_subgroup = sa :=
add_subgroup.ext' ha.symm

end subring

protected lemma subring.exists {s : subring R} {p : s → Prop} :
  (∃ x : s, p x) ↔ ∃ x ∈ s, p ⟨x, ‹x ∈ s›⟩ :=
set_coe.exists

protected lemma subring.forall {s : subring R} {p : s → Prop} :
  (∀ x : s, p x) ↔ ∀ x ∈ s, p ⟨x, ‹x ∈ s›⟩ :=
set_coe.forall

namespace subring

variables (s : subring R)

/-- Two subrings are equal if the underlying subsets are equal. -/
theorem ext' ⦃s t : subring R⦄ (h : (s : set R) = t) : s = t :=
by cases s; cases t; congr'

/-- Two subrings are equal if and only if the underlying subsets are equal. -/
protected theorem ext'_iff {s t : subring R}  : s = t ↔ (s : set R) = t :=
⟨λ h, h ▸ rfl, λ h, ext' h⟩

/-- Two subrings are equal if they have the same elements. -/
@[ext] theorem ext {S T : subring R} (h : ∀ x, x ∈ S ↔ x ∈ T) : S = T := ext' $ set.ext h

/-- A subring contains the ring's 1. -/
theorem one_mem : (1 : R) ∈ s := s.one_mem'

/-- A subring contains the ring's 0. -/
theorem zero_mem : (0 : R) ∈ s := s.zero_mem'

/-- A subring is closed under multiplication. -/
theorem mul_mem : ∀ {x y : R}, x ∈ s → y ∈ s → x * y ∈ s := s.mul_mem'

/-- A subring is closed under addition. -/
theorem add_mem : ∀ {x y : R}, x ∈ s → y ∈ s → x + y ∈ s := s.add_mem'

/-- A subring is closed under negation. -/
theorem neg_mem : ∀ {x : R}, x ∈ s → -x ∈ s := s.neg_mem'

/-- Product of a list of elements in a subring is in the subring. -/
lemma list_prod_mem {l : list R} : (∀x ∈ l, x ∈ s) → l.prod ∈ s :=
s.to_submonoid.list_prod_mem

/-- Sum of a list of elements in a subring is in the subring. -/
lemma list_sum_mem {l : list R} : (∀x ∈ l, x ∈ s) → l.sum ∈ s :=
s.to_add_subgroup.list_sum_mem

/-- Product of a multiset of elements in a subring of a `comm_ring` is in the subring. -/
lemma multiset_prod_mem {R} [comm_ring R] (s : subring R) (m : multiset R) :
  (∀a ∈ m, a ∈ s) → m.prod ∈ s :=
s.to_submonoid.multiset_prod_mem m

/-- Sum of a multiset of elements in an `subring` of a `ring` is
in the `subring`. -/
lemma multiset_sum_mem {R} [ring R] (s : subring R) (m : multiset R) :
  (∀a ∈ m, a ∈ s) → m.sum ∈ s :=
s.to_add_subgroup.multiset_sum_mem m

/-- Product of elements of a subring of a `comm_ring` indexed by a `finset` is in the
    subring. -/
lemma prod_mem {R : Type*} [comm_ring R] (s : subring R)
  {ι : Type*} {t : finset ι} {f : ι → R} (h : ∀c ∈ t, f c ∈ s) :
  ∏ i in t, f i ∈ s :=
s.to_submonoid.prod_mem h

/-- Sum of elements in a `subring` of a `ring` indexed by a `finset`
is in the `subring`. -/
lemma sum_mem {R : Type*} [ring R] (s : subring R)
  {ι : Type*} {t : finset ι} {f : ι → R} (h : ∀c ∈ t, f c ∈ s) :
  ∑ i in t, f i ∈ s :=
s.to_add_subgroup.sum_mem h

lemma pow_mem {x : R} (hx : x ∈ s) (n : ℕ) : x^n ∈ s := s.to_submonoid.pow_mem hx n

lemma gsmul_mem {x : R} (hx : x ∈ s) (n : ℤ) :
  n •ℤ x ∈ s := s.to_add_subgroup.gsmul_mem hx n

lemma coe_int_mem (n : ℤ) : (n : R) ∈ s :=
by simp only [← gsmul_one, gsmul_mem, one_mem]

/-- A subring of a ring inherits a ring structure -/
instance to_ring : ring s :=
{ right_distrib := λ x y z, subtype.eq $ right_distrib x y z,
  left_distrib := λ x y z, subtype.eq $ left_distrib x y z,
  .. s.to_submonoid.to_monoid, .. s.to_add_subgroup.to_add_comm_group }

@[simp, norm_cast] lemma coe_add (x y : s) : (↑(x + y) : R) = ↑x + ↑y := rfl
@[simp, norm_cast] lemma coe_neg (x : s) : (↑(-x) : R) = -↑x := rfl
@[simp, norm_cast] lemma coe_mul (x y : s) : (↑(x * y) : R) = ↑x * ↑y := rfl
@[simp, norm_cast] lemma coe_zero : ((0 : s) : R) = 0 := rfl
@[simp, norm_cast] lemma coe_one : ((1 : s) : R) = 1 := rfl

/-- A subring of a `comm_ring` is a `comm_ring`. -/
def to_comm_ring {R} [comm_ring R] (s : subring R) : comm_ring s :=
{ mul_comm := λ _ _, subtype.eq $ mul_comm _ _, ..subring.to_ring s}

/-- The natural ring hom from a subring of ring `R` to `R`. -/
def subtype (s : subring R) : s →+* R :=
{ to_fun := coe,
 .. s.to_submonoid.subtype, .. s.to_add_subgroup.subtype
}

@[simp] theorem coe_subtype : ⇑s.subtype = coe := rfl

/-! # Partial order -/

instance : partial_order (subring R) :=
{ le := λ s t, ∀ ⦃x⦄, x ∈ s → x ∈ t,
  .. partial_order.lift (coe : subring R → set R) ext' }

lemma le_def {s t : subring R} : s ≤ t ↔ ∀ ⦃x : R⦄, x ∈ s → x ∈ t := iff.rfl

@[simp, norm_cast] lemma coe_subset_coe {s t : subring R} : (s : set R) ⊆ t ↔ s ≤ t := iff.rfl

@[simp, norm_cast] lemma coe_ssubset_coe {s t : subring R} : (s : set R) ⊂ t ↔ s < t := iff.rfl

@[simp, norm_cast]
lemma mem_coe {S : subring R} {m : R} : m ∈ (S : set R) ↔ m ∈ S := iff.rfl

@[simp, norm_cast]
lemma coe_coe (s : subring R) : ↥(s : set R) = s := rfl

@[simp] lemma mem_to_submonoid {s : subring R} {x : R} : x ∈ s.to_submonoid ↔ x ∈ s := iff.rfl
@[simp] lemma coe_to_submonoid (s : subring R) : (s.to_submonoid : set R) = s := rfl
@[simp] lemma mem_to_add_subgroup {s : subring R} {x : R} :
  x ∈ s.to_add_subgroup ↔ x ∈ s := iff.rfl
@[simp] lemma coe_to_add_subgroup (s : subring R) : (s.to_add_subgroup : set R) = s := rfl

/-! # top -/

/-- The subring `R` of the ring `R`. -/
instance : has_top (subring R) :=
⟨{ .. (⊤ : submonoid R), .. (⊤ : add_subgroup R) }⟩

@[simp] lemma mem_top (x : R) : x ∈ (⊤ : subring R) := set.mem_univ x

@[simp] lemma coe_top : ((⊤ : subring R) : set R) = set.univ := rfl

/-! # comap -/

/-- The preimage of a subring along a ring homomorphism is a subring. -/
def comap {R : Type u} {S : Type v} [ring R] [ring S]
  (f : R →+* S) (s : subring S) : subring R :=
{ carrier := f ⁻¹' s.carrier,
 .. s.to_submonoid.comap (f : R →* S),
  .. s.to_add_subgroup.comap (f : R →+ S)
}

@[simp] lemma coe_comap (s : subring S) (f : R →+* S) : (s.comap f : set R) = f ⁻¹' s := rfl

@[simp]
lemma mem_comap {s : subring S} {f : R →+* S} {x : R} : x ∈ s.comap f ↔ f x ∈ s := iff.rfl

lemma comap_comap (s : subring T) (g : S →+* T) (f : R →+* S) :
  (s.comap g).comap f = s.comap (g.comp f) :=
rfl

/-! # map -/

/-- The image of a subring along a ring homomorphism is a subring. -/
def map {R : Type u} {S : Type v} [ring R] [ring S]
  (f : R →+* S) (s : subring R) : subring S :=
  { carrier := f '' s.carrier,
.. s.to_submonoid.map (f : R →* S),
.. s.to_add_subgroup.map (f : R →+ S)
  }

@[simp] lemma coe_map (f : R →+* S) (s : subring R) : (s.map f : set S) = f '' s := rfl

@[simp] lemma mem_map {f : R →+* S} {s : subring R} {y : S} :
  y ∈ s.map f ↔ ∃ x ∈ s, f x = y :=
set.mem_image_iff_bex

lemma map_map (g : S →+* T) (f : R →+* S) : (s.map f).map g = s.map (g.comp f) :=
ext' $ set.image_image _ _ _

lemma map_le_iff_le_comap {f : R →+* S} {s : subring R} {t : subring S} :
  s.map f ≤ t ↔ s ≤ t.comap f :=
set.image_subset_iff

lemma gc_map_comap (f : R →+* S) : galois_connection (map f) (comap f) :=
λ S T, map_le_iff_le_comap

end subring

namespace ring_hom

variables (g : S →+* T) (f : R →+* S)

/-! # range -/

/-- The range of a ring homomorphism, as a subring of the target. -/
def range {R : Type u} {S : Type v} [ring R] [ring S]
  (f : R →+* S) : subring S := (⊤ : subring R).map f

@[simp] lemma coe_range : (f.range : set S) = set.range f := set.image_univ

@[simp] lemma mem_range {f : R →+* S} {y : S} : y ∈ f.range ↔ ∃ x, f x = y :=
by simp [range]

lemma map_range : f.range.map g = (g.comp f).range :=
(⊤ : subring R).map_map g f

/-- Restrict the codomain of a ring homomorphism to a subring that includes the range. -/
def cod_restrict {R : Type u} {S : Type v} [ring R] [ring S] (f : R →+* S)
  (s : subring S) (h : ∀ x, f x ∈ s) : R →+* s :=
{ to_fun := λ x, ⟨f x, h x⟩,
  map_add' := λ x y, subtype.eq $ f.map_add x y,
  map_zero' := subtype.eq f.map_zero,
  map_mul' := λ x y, subtype.eq $ f.map_mul x y,
  map_one' := subtype.eq f.map_one }

end ring_hom

namespace subring

variables {cR : Type u} [comm_ring cR]

/-- A subring of a commutative ring is a commutative ring. -/
def subset_comm_ring (S : subring cR) : comm_ring S :=
{mul_comm := λ _ _, subtype.eq $ mul_comm _ _, ..subring.to_ring S}

/-- A subring of an integral domain is an integral domain. -/
instance subring.domain {D : Type*} [integral_domain D] (S : subring D) : integral_domain S :=
{ exists_pair_ne := ⟨0, 1, mt subtype.ext_iff_val.1 zero_ne_one⟩,
  eq_zero_or_eq_zero_of_mul_eq_zero := λ ⟨x, hx⟩ ⟨y, hy⟩,
    by { simp only [subtype.ext_iff_val, subtype.coe_mk], exact eq_zero_or_eq_zero_of_mul_eq_zero },
  .. S.subset_comm_ring, }

/-! # bot -/

instance : has_bot (subring R) := ⟨(int.cast_ring_hom R).range⟩

instance : inhabited (subring R) := ⟨⊥⟩

lemma coe_bot : ((⊥ : subring R) : set R) = set.range (coe : ℤ → R) := ring_hom.coe_range (int.cast_ring_hom R)

lemma mem_bot {x : R} : x ∈ (⊥ : subring R) ↔ ∃ (n : ℤ), ↑n = x :=  ring_hom.mem_range

/-! # inf -/

/-- The inf of two subrings is their intersection. -/
instance : has_inf (subring R) :=
⟨λ s t,
  { carrier := s ∩ t,
    .. s.to_submonoid ⊓ t.to_submonoid,
    .. s.to_add_subgroup ⊓ t.to_add_subgroup }⟩

@[simp] lemma coe_inf (p p' : subring R) : ((p ⊓ p' : subring R) : set R) = p ∩ p' := rfl

@[simp] lemma mem_inf {p p' : subring R} {x : R} : x ∈ p ⊓ p' ↔ x ∈ p ∧ x ∈ p' := iff.rfl

instance : has_Inf (subring R) :=
⟨λ s, subring.mk' (⋂ t ∈ s, ↑t) (⨅ t ∈ s, subring.to_submonoid t) (by simp)
  (⨅ t ∈ s, subring.to_add_subgroup t) (by simp)⟩

@[simp, norm_cast] lemma coe_Inf (S : set (subring R)) :
  ((Inf S : subring R) : set R) = ⋂ s ∈ S, ↑s := rfl

lemma mem_Inf {S : set (subring R)} {x : R} : x ∈ Inf S ↔ ∀ p ∈ S, x ∈ p := set.mem_bInter_iff

@[simp] lemma Inf_to_submonoid (s : set (subring R)) :
  (Inf s).to_submonoid = ⨅ t ∈ s, subring.to_submonoid t := mk'_to_submonoid _ _

@[simp] lemma Inf_to_add_subgroup (s : set (subring R)) :
  (Inf s).to_add_subgroup = ⨅ t ∈ s, subring.to_add_subgroup t := mk'_to_add_subgroup _ _

/-- Subrings of a ring form a complete lattice. -/
instance : complete_lattice (subring R) :=
{ bot := (⊥),
  bot_le := λ s x hx, let ⟨n, hn⟩ := mem_bot.1 hx in hn ▸ s.coe_int_mem n,
  top := (⊤),
  le_top := λ s x hx, trivial,
  inf := (⊓),
  inf_le_left := λ s t x, and.left,
  inf_le_right := λ s t x, and.right,
  le_inf := λ s t₁ t₂ h₁ h₂ x hx, ⟨h₁ hx, h₂ hx⟩,
  .. complete_lattice_of_Inf (subring R)
    (λ s, is_glb.of_image (λ s t, show (s : set R) ≤ t ↔ s ≤ t, from coe_subset_coe) is_glb_binfi)}

/-! # subring closure of a subset -/

/-- The `subring` generated by a set. -/
def closure (s : set R) : subring R := Inf {S | s ⊆ S}

lemma mem_closure {x : R} {s : set R} : x ∈ closure s ↔ ∀ S : subring R, s ⊆ S → x ∈ S :=
mem_Inf

/-- The subring generated by a set includes the set. -/
@[simp] lemma subset_closure {s : set R} : s ⊆ closure s := λ x hx, mem_closure.2 $ λ S hS, hS hx

/-- A subring `t` includes `closure s` if and only if it includes `s`. -/
@[simp]
lemma closure_le {s : set R} {t : subring R} : closure s ≤ t ↔ s ⊆ t :=
⟨set.subset.trans subset_closure, λ h, Inf_le h⟩

/-- Subring closure of a set is monotone in its argument: if `s ⊆ t`,
then `closure s ≤ closure t`. -/
lemma closure_mono ⦃s t : set R⦄ (h : s ⊆ t) : closure s ≤ closure t :=
closure_le.2 $ set.subset.trans h subset_closure

lemma closure_eq_of_le {s : set R} {t : subring R} (h₁ : s ⊆ t) (h₂ : t ≤ closure s) :
  closure s = t :=
le_antisymm (closure_le.2 h₁) h₂

/-- An induction principle for closure membership. If `p` holds for `0`, `1`, and all elements
of `s`, and is preserved under addition, negation, and multiplication, then `p` holds for all elements
of the closure of `s`. -/
@[elab_as_eliminator]
lemma closure_induction {s : set R} {p : R → Prop} {x} (h : x ∈ closure s)
  (Hs : ∀ x ∈ s, p x) (H0 : p 0) (H1 : p 1)
  (Hadd : ∀ x y, p x → p y → p (x + y))
  (Hneg : ∀ (x : R), p x → p (-x))
  (Hmul : ∀ x y, p x → p y → p (x * y)) : p x :=
(@closure_le _ _ _ ⟨p, H1, Hmul, H0, Hadd, Hneg⟩).2 Hs h

lemma mem_closure_iff {s : set R} {x} :
  x ∈ closure s ↔ x ∈ add_subgroup.closure (submonoid.closure s : set R) :=
⟨ λ h, closure_induction h (λ x hx, add_subgroup.subset_closure $ submonoid.subset_closure hx )
 (add_subgroup.zero_mem _)
 (add_subgroup.subset_closure ( submonoid.one_mem (submonoid.closure s)) )
 (λ x y hx hy, add_subgroup.add_mem _ hx hy )
 (λ x hx, add_subgroup.neg_mem _ hx )
 ( λ x y hx hy, add_subgroup.closure_induction hy
  (λ q hq, add_subgroup.closure_induction hx
    ( λ p hp, add_subgroup.subset_closure ((submonoid.closure s).mul_mem hp hq) )
    ( begin rw zero_mul q, apply add_subgroup.zero_mem _, end )
    ( λ p₁ p₂ ihp₁ ihp₂, begin rw add_mul p₁ p₂ q, apply add_subgroup.add_mem _ ihp₁ ihp₂, end )
    ( λ x hx, begin have f : -x * q = -(x*q) := by simp, rw f, apply add_subgroup.neg_mem _ hx, end ) )
  ( begin rw mul_zero x, apply add_subgroup.zero_mem _, end )
  ( λ q₁ q₂ ihq₁ ihq₂, begin rw mul_add x q₁ q₂, apply add_subgroup.add_mem _ ihq₁ ihq₂ end )
  ( λ z hz, begin have f : x * -z = -(x*z) := by simp, rw f, apply add_subgroup.neg_mem _ hz, end ) ),
 λ h, add_subgroup.closure_induction h
 ( λ x hx, submonoid.closure_induction hx
  ( λ x hx, subset_closure hx )
  ( one_mem _ )
  ( λ x y hx hy, mul_mem _ hx hy ) )
 ( zero_mem _ )
 (λ x y hx hy, add_mem _ hx hy)
 ( λ x hx, neg_mem _ hx ) ⟩

theorem exists_list_of_mem_closure {s : set R} {x : R} (h : x ∈ closure s) :
  (∃ L : list (list R), (∀ t ∈ L, ∀ y ∈ t, y ∈ s ∨ y = (-1:R)) ∧ (L.map list.prod).sum = x) :=
<<<<<<< HEAD
add_subgroup.closure_induction (mem_closure_iff.1 hx)
  (λ x hx, let ⟨l, hl, h⟩ :=submonoid.exists_list_of_mem_closure hx in ⟨[l], by simp [h];
    clear_aux_decl; tauto!⟩)
  ⟨[], by simp⟩
  (λ x y ⟨l, hl1, hl2⟩ ⟨m, hm1, hm2⟩, ⟨l ++ m, λ t ht, (list.mem_append.1 ht).elim (hl1 t) (hm1 t),
    by simp [hl2, hm2]⟩)
  (λ x ⟨L, hL⟩, ⟨L.map (list.cons (-1)), list.forall_mem_map_iff.2 $ λ j hj, list.forall_mem_cons.2
    ⟨or.inr rfl, hL.1 j hj⟩, hL.2 ▸ list.rec_on L (by simp)
      (by simp [list.map_cons, add_comm] {contextual := tt})⟩)
=======
 add_subgroup.closure_induction (mem_closure_iff.1 h)
(λ x hx, match x, submonoid.exists_list_of_mem_closure hx with
    | _, ⟨L, h1, rfl⟩ := ⟨[L], list.forall_mem_singleton.2 (λ r hr, or.inl (h1 r hr)), zero_add _⟩
    end)
⟨[], list.forall_mem_nil _, rfl⟩
(λ r1 r2 ih1 ih2, match r1, r2, ih1, ih2 with
    | _, _, ⟨L1, h1, rfl⟩, ⟨L2, h2, rfl⟩ := ⟨L1 ++ L2, list.forall_mem_append.2 ⟨h1, h2⟩,
      by rw [list.map_append, list.sum_append]⟩
  end)
(λ b ih, match b, ih with
    | _, ⟨L1, h1, rfl⟩ := ⟨L1.map (list.cons (-1)),
      λ L2 h2, match L2, list.mem_map.1 h2 with
        | _, ⟨L3, h3, rfl⟩ := list.forall_mem_cons.2 ⟨or.inr rfl, h1 L3 h3⟩
        end,
      by simp only [list.map_map, (∘), list.prod_cons, neg_one_mul];
      exact list.rec_on L1 neg_zero.symm (λ hd tl ih,
        by rw [list.map_cons, list.sum_cons, ih, list.map_cons, list.sum_cons, neg_add])⟩
  end)

/- begin
apply add_subgroup.closure_induction (mem_closure_iff.1 h),
{
  rintros x hx,
 -- suffices f : ∃ t : list R, (∀ y ∈ t, y ∈ s ∨ y = (-1:R)) ∧ t.prod = x,
 -- {
 --   cases f with t ht,
 --     cases ht with ht1 ht2,
 --     show_term{use ([t] : list(list R))},
 --     rw [list.map_singleton, ht2, list.sum_singleton, eq_self_iff_true, and_true],
 --     rintros H,
 --     rw list.mem_singleton,
 --     rintros g,
 --     rw g,
 --     exact ht1,
 -- },
  apply submonoid.closure_induction hx,
  {
    rintros x hx,
    use ([[x]]),
    split,
    { rintros y hy,
    rw list.mem_singleton at hy,
    rw hy,
    rintros z hz,
   rw list.mem_singleton at hz,
   rw hz,
    left,
    exact hx, },
    {
  --    exact list.prod_singleton,
     rw [list.map, list.sum_cons, list.map, list.sum_nil, add_zero, list.prod_singleton],
    },
  },
  {
    use ([[]]),
    split,
    {
      rintros y hy,
      rw list.mem_singleton at hy,
      rintros z hz,
      rw hy at hz,
      exfalso,
      exact list.not_mem_nil _ hz,
    },
    {
--      exact list.prod_nil,
      rw [list.map, list.sum_cons, list.map, list.prod_nil, list.sum_nil, add_zero],
    },
  },
  {
    rintros x y ⟨t, ht1, ht2⟩ ⟨u, hu1, hu2⟩,
    use t ++ u,
    split,
    {
      rintros z hz,
      rw list.mem_append at hz,
      cases hz,
      {exact ht1 z hz},
      {exact hu1 z hz},
    },
    {
      simp,
      rw [list.prod_append, ht2, hu2],
    },
  },
},
{
  use ([]),
  split,
  {
    rintros t ht,
    exfalso,
    apply list.not_mem_nil t,
    exact ht,
  },
  {
    exact list.sum_nil,
  },
},
{
    rintros x y ⟨L, HL1, HL2⟩ ⟨M, HM1, HM2⟩,
    use L ++ M,
    rw [list.map_append, list.sum_append, HL2, HM2],
    split,
    {
      rintros t ht,
      simp only [list.mem_append] at ht,
      cases ht,
      exact HL1 t ht,
      exact HM1 t ht,
    },
    refl,
},
{
  rintros z ⟨L, HL1, HL2⟩,
  let M := list.map (list.cons (-1)) L,
  use (M),
  split,
  {
    rintros t ht,
    simp only [list.mem_map] at ht,
    cases ht with a ht,
    cases ht with ht1 ht2,
    rw <-ht2,
    rintros y hy,
    rw list.mem_cons_iff at hy,
    cases hy,
    right,
    exact hy,
    apply HL1 a ht1,
    exact hy,
  },
  rw [list.map_map, (∘)],
  simp only [neg_mul_eq_neg_mul_symm, one_mul, list.prod_cons],
  rw [<-neg_one_mul, <-HL2, <-list.sum_map_mul_left],
  simp only [neg_mul_eq_neg_mul_symm, one_mul],
},
end -/
>>>>>>> 657bb983

variable (R)
/-- `closure` forms a Galois insertion with the coercion to set. -/
protected def gi : galois_insertion (@closure R _) coe :=
{ choice := λ s _, closure s,
  gc := λ s t, closure_le,
  le_l_u := λ s, subset_closure,
  choice_eq := λ s h, rfl }

variable {R}

/-- Closure of a subring `S` equals `S`. -/
lemma closure_eq (s : subring R) : closure (s : set R) = s := (subring.gi R).l_u_eq s

@[simp] lemma closure_empty : closure (∅ : set R) = ⊥ := (subring.gi R).gc.l_bot

@[simp] lemma closure_univ : closure (set.univ : set R) = ⊤ := @coe_top R _ ▸ closure_eq ⊤

lemma closure_union (s t : set R) : closure (s ∪ t) = closure s ⊔ closure t :=
(subring.gi R).gc.l_sup

lemma closure_Union {ι} (s : ι → set R) : closure (⋃ i, s i) = ⨆ i, closure (s i) :=
(subring.gi R).gc.l_supr

lemma closure_sUnion (s : set (set R)) : closure (⋃₀ s) = ⨆ t ∈ s, closure t :=
(subring.gi R).gc.l_Sup

lemma map_sup (s t : subring R) (f : R →+* S) : (s ⊔ t).map f = s.map f ⊔ t.map f :=
(gc_map_comap f).l_sup

lemma map_supr {ι : Sort*} (f : R →+* S) (s : ι → subring R) :
  (supr s).map f = ⨆ i, (s i).map f :=
(gc_map_comap f).l_supr

lemma comap_inf (s t : subring S) (f : R →+* S) : (s ⊓ t).comap f = s.comap f ⊓ t.comap f :=
(gc_map_comap f).u_inf

lemma comap_infi {ι : Sort*} (f : R →+* S) (s : ι → subring S) :
  (infi s).comap f = ⨅ i, (s i).comap f :=
(gc_map_comap f).u_infi

@[simp] lemma map_bot (f : R →+* S) : (⊥ : subring R).map f = ⊥ :=
(gc_map_comap f).l_bot

@[simp] lemma comap_top (f : R →+* S) : (⊤ : subring S).comap f = ⊤ :=
(gc_map_comap f).u_top

/-- Given `subring`s `s`, `t` of rings `R`, `S` respectively, `s.prod t` is `s × t`
as a subring of `R × S`. -/
def prod (s : subring R) (t : subring S) : subring (R × S) :=
{ carrier := (s : set R).prod t,
  .. s.to_submonoid.prod t.to_submonoid, .. s.to_add_subgroup.prod t.to_add_subgroup}

@[norm_cast]
lemma coe_prod (s : subring R) (t : subring S) :
  (s.prod t : set (R × S)) = (s : set R).prod (t : set S) :=
rfl

lemma mem_prod {s : subring R} {t : subring S} {p : R × S} :
  p ∈ s.prod t ↔ p.1 ∈ s ∧ p.2 ∈ t := iff.rfl

@[mono] lemma prod_mono ⦃s₁ s₂ : subring R⦄ (hs : s₁ ≤ s₂) ⦃t₁ t₂ : subring S⦄
  (ht : t₁ ≤ t₂) : s₁.prod t₁ ≤ s₂.prod t₂ :=
set.prod_mono hs ht

lemma prod_mono_right (s : subring R) : monotone (λ t : subring S, s.prod t) :=
prod_mono (le_refl s)

lemma prod_mono_left (t : subring S) : monotone (λ s : subring R, s.prod t) :=
λ s₁ s₂ hs, prod_mono hs (le_refl t)

lemma prod_top (s : subring R) :
  s.prod (⊤ : subring S) = s.comap (ring_hom.fst R S) :=
ext $ λ x, by simp [mem_prod, monoid_hom.coe_fst]

lemma top_prod (s : subring S) :
  (⊤ : subring R).prod s = s.comap (ring_hom.snd R S) :=
ext $ λ x, by simp [mem_prod, monoid_hom.coe_snd]

@[simp]
lemma top_prod_top : (⊤ : subring R).prod (⊤ : subring S) = ⊤ :=
(top_prod _).trans $ comap_top _

/-- Product of subrings is isomorphic to their product as rings. -/
def prod_equiv (s : subring R) (t : subring S) : s.prod t ≃+* s × t :=
{ map_mul' := λ x y, rfl, map_add' := λ x y, rfl, .. equiv.set.prod ↑s ↑t }

/-- The underlying set of a non-empty directed Sup of subrings is just a union of the subrings.
  Note that this fails without the directedness assumption (the union of two subrings is
  typically not a subring) -/
lemma mem_supr_of_directed {ι} [hι : nonempty ι] {S : ι → subring R} (hS : directed (≤) S)
  {x : R} :
  x ∈ (⨆ i, S i) ↔ ∃ i, x ∈ S i :=
begin
  refine ⟨_, λ ⟨i, hi⟩, (le_def.1 $ le_supr S i) hi⟩,
  let U : subring R := subring.mk' (⋃ i, (S i : set R))
    (⨆ i, (S i).to_submonoid) (submonoid.coe_supr_of_directed $ hS.mono_comp _ (λ _ _, id))
    (⨆ i, (S i).to_add_subgroup) (add_subgroup.coe_supr_of_directed $ hS.mono_comp _ (λ _ _, id)),
  suffices : (⨆ i, S i) ≤ U, by simpa using @this x,
  exact supr_le (λ i x hx, set.mem_Union.2 ⟨i, hx⟩),
end

lemma coe_supr_of_directed {ι} [hι : nonempty ι] {S : ι → subring R} (hS : directed (≤) S) :
  ((⨆ i, S i : subring R) : set R) = ⋃ i, ↑(S i) :=
set.ext $ λ x, by simp [mem_supr_of_directed hS]

lemma mem_Sup_of_directed_on {S : set (subring R)} (Sne : S.nonempty)
  (hS : directed_on (≤) S) {x : R} :
  x ∈ Sup S ↔ ∃ s ∈ S, x ∈ s :=
begin
  haveI : nonempty S := Sne.to_subtype,
  simp only [Sup_eq_supr', mem_supr_of_directed hS.directed_coe, set_coe.exists, subtype.coe_mk]
end

lemma coe_Sup_of_directed_on {S : set (subring R)} (Sne : S.nonempty) (hS : directed_on (≤) S) :
  (↑(Sup S) : set R) = ⋃ s ∈ S, ↑s :=
set.ext $ λ x, by simp [mem_Sup_of_directed_on Sne hS]

end subring

namespace ring_hom

variables [ring T] {s : subring R}

open subring

/-- Restriction of a ring homomorphism to a subring of the domain. -/
def restrict (f : R →+* S) (s : subring R) : s →+* S := f.comp s.subtype

@[simp] lemma restrict_apply (f : R →+* S) (x : s) : f.restrict s x = f x := rfl

/-- Restriction of a ring homomorphism to its range iterpreted as a subsemiring. -/
def range_restrict (f : R →+* S) : R →+* f.range :=
f.cod_restrict f.range $ λ x, ⟨x, subring.mem_top x, rfl⟩

@[simp] lemma coe_range_restrict (f : R →+* S) (x : R) : (f.range_restrict x : S) = f x := rfl

lemma range_top_iff_surjective {f : R →+* S} :
  f.range = (⊤ : subring S) ↔ function.surjective f :=
subring.ext'_iff.trans $ iff.trans (by rw [coe_range, coe_top]) set.range_iff_surjective

/-- The range of a surjective ring homomorphism is the whole of the codomain. -/
lemma range_top_of_surjective (f : R →+* S) (hf : function.surjective f) :
  f.range = (⊤ : subring S) :=
range_top_iff_surjective.2 hf

/-- The subring of elements `x : R` such that `f x = g x`, i.e.,
  the equalizer of f and g as a subring of R -/
def eq_locus (f g : R →+* S) : subring R :=
{ carrier := {x | f x = g x}, .. (f : R →* S).eq_mlocus g, .. (f : R →+ S).eq_locus g }

/-- If two ring homomorphisms are equal on a set, then they are equal on its subring closure. -/
lemma eq_on_set_closure {f g : R →+* S} {s : set R} (h : set.eq_on f g s) :
  set.eq_on f g (closure s) :=
show closure s ≤ f.eq_locus g, from closure_le.2 h

lemma eq_of_eq_on_set_top {f g : R →+* S} (h : set.eq_on f g (⊤ : subring R)) :
  f = g :=
ext $ λ x, h trivial

lemma eq_of_eq_on_set_dense {s : set R} (hs : closure s = ⊤) {f g : R →+* S} (h : s.eq_on f g) :
  f = g :=
eq_of_eq_on_set_top $ hs ▸ eq_on_set_closure h

lemma closure_preimage_le (f : R →+* S) (s : set S) :
  closure (f ⁻¹' s) ≤ (closure s).comap f :=
closure_le.2 $ λ x hx, mem_coe.2 $ mem_comap.2 $ subset_closure hx

/-- The image under a ring homomorphism of the subring generated by a set equals
the subring generated by the image of the set. -/
lemma map_closure (f : R →+* S) (s : set R) :
  (closure s).map f = closure (f '' s) :=
le_antisymm
  (map_le_iff_le_comap.2 $ le_trans (closure_mono $ set.subset_preimage_image _ _)
    (closure_preimage_le _ _))
  (closure_le.2 $ set.image_subset _ subset_closure)

end ring_hom

namespace subring

open ring_hom

/-- The ring homomorphism associated to an inclusion of subrings. -/
def inclusion {S T : subring R} (h : S ≤ T) : S →* T :=
S.subtype.cod_restrict _ (λ x, h x.2)

@[simp] lemma range_subtype (s : subring R) : s.subtype.range = s :=
ext' $ (coe_srange _).trans subtype.range_coe

@[simp]
lemma range_fst : (fst R S).srange = ⊤ :=
(fst R S).srange_top_of_surjective $ prod.fst_surjective

@[simp]
lemma range_snd : (snd R S).srange = ⊤ :=
(snd R S).srange_top_of_surjective $ prod.snd_surjective

@[simp]
lemma prod_bot_sup_bot_prod (s : subring R) (t : subring S) :
  (s.prod ⊥) ⊔ (prod ⊥ t) = s.prod t :=
le_antisymm (sup_le (prod_mono_right s bot_le) (prod_mono_left t bot_le)) $
assume p hp, prod.fst_mul_snd p ▸ mul_mem _
  ((le_sup_left : s.prod ⊥ ≤ s.prod ⊥ ⊔ prod ⊥ t) ⟨hp.1, mem_coe.2 $ one_mem ⊥⟩)
  ((le_sup_right : prod ⊥ t ≤ s.prod ⊥ ⊔ prod ⊥ t) ⟨mem_coe.2 $ one_mem ⊥, hp.2⟩)

end subring

namespace ring_equiv

variables {s t : subring R}

/-- Makes the identity isomorphism from a proof two subrings of a multiplicative
    monoid are equal. -/
def subring_congr (h : s = t) : s ≃+* t :=
{ map_mul' :=  λ _ _, rfl, map_add' := λ _ _, rfl, ..equiv.set_congr $ subring.ext'_iff.1 h }

end ring_equiv

namespace subring

variables {s : set R}
local attribute [reducible] closure

@[elab_as_eliminator]
protected theorem in_closure.rec_on {C : R → Prop} {x : R} (hx : x ∈ closure s)
  (h1 : C 1) (hneg1 : C (-1)) (hs : ∀ z ∈ s, ∀ n, C n → C (z * n))
  (ha : ∀ {x y}, C x → C y → C (x + y)) : C x :=
begin
  have h0 : C 0 := add_neg_self (1:R) ▸ ha h1 hneg1,
  rcases exists_list_of_mem_closure hx with ⟨L, HL, rfl⟩, clear hx,
  induction L with hd tl ih, { exact h0 },
  rw list.forall_mem_cons at HL,
  suffices : C (list.prod hd),
  { rw [list.map_cons, list.sum_cons],
    exact ha this (ih HL.2) },
  replace HL := HL.1, clear ih tl,
  suffices : ∃ L : list R, (∀ x ∈ L, x ∈ s) ∧ (list.prod hd = list.prod L ∨ list.prod hd = -list.prod L),
  { rcases this with ⟨L, HL', HP | HP⟩,
    { rw HP, clear HP HL hd, induction L with hd tl ih, { exact h1 },
      rw list.forall_mem_cons at HL',
      rw list.prod_cons,
      exact hs _ HL'.1 _ (ih HL'.2) },
    rw HP, clear HP HL hd, induction L with hd tl ih, { exact hneg1 },
    rw [list.prod_cons, neg_mul_eq_mul_neg],
    rw list.forall_mem_cons at HL',
    exact hs _ HL'.1 _ (ih HL'.2) },
  induction hd with hd tl ih,
  { exact ⟨[], list.forall_mem_nil _, or.inl rfl⟩ },
  rw list.forall_mem_cons at HL,
  rcases ih HL.2 with ⟨L, HL', HP | HP⟩; cases HL.1 with hhd hhd,
  { exact ⟨hd :: L, list.forall_mem_cons.2 ⟨hhd, HL'⟩, or.inl $
      by rw [list.prod_cons, list.prod_cons, HP]⟩ },
  { exact ⟨L, HL', or.inr $ by rw [list.prod_cons, hhd, neg_one_mul, HP]⟩ },
  { exact ⟨hd :: L, list.forall_mem_cons.2 ⟨hhd, HL'⟩, or.inr $
      by rw [list.prod_cons, list.prod_cons, HP, neg_mul_eq_mul_neg]⟩ },
  { exact ⟨L, HL', or.inl $ by rw [list.prod_cons, hhd, HP, neg_one_mul, neg_neg]⟩ }
end

lemma closure_preimage_le (f : R →+* S) (s : set S) :
  closure (f ⁻¹' s) ≤ (closure s).comap f :=
closure_le.2 $ λ x hx, mem_coe.2 $ mem_comap.2 $ subset_closure hx

end subring<|MERGE_RESOLUTION|>--- conflicted
+++ resolved
@@ -460,8 +460,7 @@
 
 theorem exists_list_of_mem_closure {s : set R} {x : R} (h : x ∈ closure s) :
   (∃ L : list (list R), (∀ t ∈ L, ∀ y ∈ t, y ∈ s ∨ y = (-1:R)) ∧ (L.map list.prod).sum = x) :=
-<<<<<<< HEAD
-add_subgroup.closure_induction (mem_closure_iff.1 hx)
+add_subgroup.closure_induction (mem_closure_iff.1 h)
   (λ x hx, let ⟨l, hl, h⟩ :=submonoid.exists_list_of_mem_closure hx in ⟨[l], by simp [h];
     clear_aux_decl; tauto!⟩)
   ⟨[], by simp⟩
@@ -470,146 +469,6 @@
   (λ x ⟨L, hL⟩, ⟨L.map (list.cons (-1)), list.forall_mem_map_iff.2 $ λ j hj, list.forall_mem_cons.2
     ⟨or.inr rfl, hL.1 j hj⟩, hL.2 ▸ list.rec_on L (by simp)
       (by simp [list.map_cons, add_comm] {contextual := tt})⟩)
-=======
- add_subgroup.closure_induction (mem_closure_iff.1 h)
-(λ x hx, match x, submonoid.exists_list_of_mem_closure hx with
-    | _, ⟨L, h1, rfl⟩ := ⟨[L], list.forall_mem_singleton.2 (λ r hr, or.inl (h1 r hr)), zero_add _⟩
-    end)
-⟨[], list.forall_mem_nil _, rfl⟩
-(λ r1 r2 ih1 ih2, match r1, r2, ih1, ih2 with
-    | _, _, ⟨L1, h1, rfl⟩, ⟨L2, h2, rfl⟩ := ⟨L1 ++ L2, list.forall_mem_append.2 ⟨h1, h2⟩,
-      by rw [list.map_append, list.sum_append]⟩
-  end)
-(λ b ih, match b, ih with
-    | _, ⟨L1, h1, rfl⟩ := ⟨L1.map (list.cons (-1)),
-      λ L2 h2, match L2, list.mem_map.1 h2 with
-        | _, ⟨L3, h3, rfl⟩ := list.forall_mem_cons.2 ⟨or.inr rfl, h1 L3 h3⟩
-        end,
-      by simp only [list.map_map, (∘), list.prod_cons, neg_one_mul];
-      exact list.rec_on L1 neg_zero.symm (λ hd tl ih,
-        by rw [list.map_cons, list.sum_cons, ih, list.map_cons, list.sum_cons, neg_add])⟩
-  end)
-
-/- begin
-apply add_subgroup.closure_induction (mem_closure_iff.1 h),
-{
-  rintros x hx,
- -- suffices f : ∃ t : list R, (∀ y ∈ t, y ∈ s ∨ y = (-1:R)) ∧ t.prod = x,
- -- {
- --   cases f with t ht,
- --     cases ht with ht1 ht2,
- --     show_term{use ([t] : list(list R))},
- --     rw [list.map_singleton, ht2, list.sum_singleton, eq_self_iff_true, and_true],
- --     rintros H,
- --     rw list.mem_singleton,
- --     rintros g,
- --     rw g,
- --     exact ht1,
- -- },
-  apply submonoid.closure_induction hx,
-  {
-    rintros x hx,
-    use ([[x]]),
-    split,
-    { rintros y hy,
-    rw list.mem_singleton at hy,
-    rw hy,
-    rintros z hz,
-   rw list.mem_singleton at hz,
-   rw hz,
-    left,
-    exact hx, },
-    {
-  --    exact list.prod_singleton,
-     rw [list.map, list.sum_cons, list.map, list.sum_nil, add_zero, list.prod_singleton],
-    },
-  },
-  {
-    use ([[]]),
-    split,
-    {
-      rintros y hy,
-      rw list.mem_singleton at hy,
-      rintros z hz,
-      rw hy at hz,
-      exfalso,
-      exact list.not_mem_nil _ hz,
-    },
-    {
---      exact list.prod_nil,
-      rw [list.map, list.sum_cons, list.map, list.prod_nil, list.sum_nil, add_zero],
-    },
-  },
-  {
-    rintros x y ⟨t, ht1, ht2⟩ ⟨u, hu1, hu2⟩,
-    use t ++ u,
-    split,
-    {
-      rintros z hz,
-      rw list.mem_append at hz,
-      cases hz,
-      {exact ht1 z hz},
-      {exact hu1 z hz},
-    },
-    {
-      simp,
-      rw [list.prod_append, ht2, hu2],
-    },
-  },
-},
-{
-  use ([]),
-  split,
-  {
-    rintros t ht,
-    exfalso,
-    apply list.not_mem_nil t,
-    exact ht,
-  },
-  {
-    exact list.sum_nil,
-  },
-},
-{
-    rintros x y ⟨L, HL1, HL2⟩ ⟨M, HM1, HM2⟩,
-    use L ++ M,
-    rw [list.map_append, list.sum_append, HL2, HM2],
-    split,
-    {
-      rintros t ht,
-      simp only [list.mem_append] at ht,
-      cases ht,
-      exact HL1 t ht,
-      exact HM1 t ht,
-    },
-    refl,
-},
-{
-  rintros z ⟨L, HL1, HL2⟩,
-  let M := list.map (list.cons (-1)) L,
-  use (M),
-  split,
-  {
-    rintros t ht,
-    simp only [list.mem_map] at ht,
-    cases ht with a ht,
-    cases ht with ht1 ht2,
-    rw <-ht2,
-    rintros y hy,
-    rw list.mem_cons_iff at hy,
-    cases hy,
-    right,
-    exact hy,
-    apply HL1 a ht1,
-    exact hy,
-  },
-  rw [list.map_map, (∘)],
-  simp only [neg_mul_eq_neg_mul_symm, one_mul, list.prod_cons],
-  rw [<-neg_one_mul, <-HL2, <-list.sum_map_mul_left],
-  simp only [neg_mul_eq_neg_mul_symm, one_mul],
-},
-end -/
->>>>>>> 657bb983
 
 variable (R)
 /-- `closure` forms a Galois insertion with the coercion to set. -/
