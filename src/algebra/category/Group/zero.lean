/-
Copyright (c) 2020 Scott Morrison. All rights reserved.
Released under Apache 2.0 license as described in the file LICENSE.
Authors: Scott Morrison
-/
import algebra.category.Group.basic
import category_theory.limits.shapes.zero

/-!
# The category of (commutative) (additive) groups has a zero object.

`AddCommGroup` also has zero morphisms. For definitional reasons, we infer this from preadditivity rather than
from the existence of a zero object.
-/

open category_theory
open category_theory.limits

universe u

namespace Group

<<<<<<< HEAD
instance : has_zero_object AddCommGroup :=
{ zero := 0,
  unique_to := λ X, ⟨⟨0⟩, λ f, begin ext, cases x, erw add_monoid_hom.map_zero, refl end⟩,
  unique_from := λ X, ⟨⟨0⟩, λ f, by ext⟩, }
=======
@[to_additive AddGroup.has_zero_object]
instance : has_zero_object Group :=
{ zero := 1,
  unique_to := λ X, ⟨⟨1⟩, λ f, by { ext, cases x, erw monoid_hom.map_one, refl, }⟩,
  unique_from := λ X, ⟨⟨1⟩, λ f, by ext⟩, }
>>>>>>> 84b450d4

end Group

namespace CommGroup

@[to_additive AddCommGroup.has_zero_object]
instance : has_zero_object CommGroup :=
{ zero := 1,
  unique_to := λ X, ⟨⟨1⟩, λ f, by { ext, cases x, erw monoid_hom.map_one, refl, }⟩,
  unique_from := λ X, ⟨⟨1⟩, λ f, by ext⟩, }

end CommGroup<|MERGE_RESOLUTION|>--- conflicted
+++ resolved
@@ -20,18 +20,11 @@
 
 namespace Group
 
-<<<<<<< HEAD
-instance : has_zero_object AddCommGroup :=
-{ zero := 0,
-  unique_to := λ X, ⟨⟨0⟩, λ f, begin ext, cases x, erw add_monoid_hom.map_zero, refl end⟩,
-  unique_from := λ X, ⟨⟨0⟩, λ f, by ext⟩, }
-=======
 @[to_additive AddGroup.has_zero_object]
 instance : has_zero_object Group :=
 { zero := 1,
   unique_to := λ X, ⟨⟨1⟩, λ f, by { ext, cases x, erw monoid_hom.map_one, refl, }⟩,
   unique_from := λ X, ⟨⟨1⟩, λ f, by ext⟩, }
->>>>>>> 84b450d4
 
 end Group
 
