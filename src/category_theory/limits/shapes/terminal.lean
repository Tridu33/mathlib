/-
Copyright (c) 2019 Scott Morrison. All rights reserved.
Released under Apache 2.0 license as described in the file LICENSE.
Authors: Scott Morrison
-/
import category_theory.pempty
import category_theory.limits.limits

/-!
# Initial and terminal objects in a category.
-/

noncomputable theory

universes v u

open category_theory

namespace category_theory.limits

variables (C : Type u) [category.{v} C]

/--
A category has a terminal object if it has a limit over the empty diagram.
Use `has_terminal_of_unique` to construct instances.
-/
abbreviation has_terminal := has_limits_of_shape (discrete pempty) C
/--
A category has an initial object if it has a colimit over the empty diagram.
Use `has_initial_of_unique` to construct instances.
-/
abbreviation has_initial := has_colimits_of_shape (discrete pempty) C

/--
The chosen terminal object, if it exists.
You can use the notation `⊤_ C`.
This object is characterized by having a unique morphism from any object.
-/
abbreviation terminal [has_terminal C] : C := limit (functor.empty C)
/--
The chosen initial object, if it exists.
You can use the notation `⊥_ C`.
This object is characterized by having a unique morphism to any object.
-/
abbreviation initial [has_initial C] : C := colimit (functor.empty C)

notation `⊤_` C:20 := terminal C
notation `⊥_` C:20 := initial C

section
variables {C}

/-- We can more explicitly show that a category has a terminal object by specifying the object,
and showing there is a unique morphism to it from any other object. -/
def has_terminal_of_unique (X : C) [h : Π Y : C, unique (Y ⟶ X)] : has_terminal C :=
<<<<<<< HEAD
{ has_limits_of_shape :=
  { has_limit := λ F, has_limit.mk
    { cone     := { X := X, π := { app := pempty.rec _ } },
      is_limit := { lift := λ s, (h s.X).default } } } }
/-- We can more explicitly show that a category has an initial object by specifying the object,
and showing there is a unique morphism from it to any other object. -/
def has_initial_of_unique (X : C) [h : Π Y : C, unique (X ⟶ Y)] : has_initial C :=
{ has_colimits_of_shape :=
  { has_colimit := λ F, has_colimit.mk
    { cocone     := { X := X, ι := { app := pempty.rec _ } },
      is_colimit := { desc := λ s, (h s.X).default } } } }
=======
{ has_limit := λ F,
  { cone     := { X := X, π := { app := pempty.rec _ } },
    is_limit := { lift := λ s, (h s.X).default } } }

/-- We can more explicitly show that a category has an initial object by specifying the object,
and showing there is a unique morphism from it to any other object. -/
def has_initial_of_unique (X : C) [h : Π Y : C, unique (X ⟶ Y)] : has_initial C :=
{ has_colimit := λ F,
  { cocone     := { X := X, ι := { app := pempty.rec _ } },
    is_colimit := { desc := λ s, (h s.X).default } } }
>>>>>>> 43ceb3e0

/-- The map from an object to the terminal object. -/
abbreviation terminal.from [has_terminal C] (P : C) : P ⟶ ⊤_ C :=
limit.lift (functor.empty C) { X := P, π := by tidy }.
/-- The map to an object from the initial object. -/
abbreviation initial.to [has_initial C] (P : C) : ⊥_ C ⟶ P :=
colimit.desc (functor.empty C) { X := P, ι := by tidy }.

instance unique_to_terminal [has_terminal C] (P : C) : unique (P ⟶ ⊤_ C) :=
{ default := terminal.from P,
  uniq := λ m, by { apply limit.hom_ext, rintro ⟨⟩ } }

instance unique_from_initial [has_initial C] (P : C) : unique (⊥_ C ⟶ P) :=
{ default := initial.to P,
  uniq := λ m, by { apply colimit.hom_ext, rintro ⟨⟩ } }
end

end category_theory.limits<|MERGE_RESOLUTION|>--- conflicted
+++ resolved
@@ -53,30 +53,16 @@
 /-- We can more explicitly show that a category has a terminal object by specifying the object,
 and showing there is a unique morphism to it from any other object. -/
 def has_terminal_of_unique (X : C) [h : Π Y : C, unique (Y ⟶ X)] : has_terminal C :=
-<<<<<<< HEAD
-{ has_limits_of_shape :=
-  { has_limit := λ F, has_limit.mk
-    { cone     := { X := X, π := { app := pempty.rec _ } },
-      is_limit := { lift := λ s, (h s.X).default } } } }
-/-- We can more explicitly show that a category has an initial object by specifying the object,
-and showing there is a unique morphism from it to any other object. -/
-def has_initial_of_unique (X : C) [h : Π Y : C, unique (X ⟶ Y)] : has_initial C :=
-{ has_colimits_of_shape :=
-  { has_colimit := λ F, has_colimit.mk
-    { cocone     := { X := X, ι := { app := pempty.rec _ } },
-      is_colimit := { desc := λ s, (h s.X).default } } } }
-=======
-{ has_limit := λ F,
+{ has_limit := λ F, has_limit.mk
   { cone     := { X := X, π := { app := pempty.rec _ } },
     is_limit := { lift := λ s, (h s.X).default } } }
 
 /-- We can more explicitly show that a category has an initial object by specifying the object,
 and showing there is a unique morphism from it to any other object. -/
 def has_initial_of_unique (X : C) [h : Π Y : C, unique (X ⟶ Y)] : has_initial C :=
-{ has_colimit := λ F,
+{ has_colimit := λ F, has_colimit.mk
   { cocone     := { X := X, ι := { app := pempty.rec _ } },
     is_colimit := { desc := λ s, (h s.X).default } } }
->>>>>>> 43ceb3e0
 
 /-- The map from an object to the terminal object. -/
 abbreviation terminal.from [has_terminal C] (P : C) : P ⟶ ⊤_ C :=
