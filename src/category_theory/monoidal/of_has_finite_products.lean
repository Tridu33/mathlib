--- conflicted
+++ resolved
@@ -43,17 +43,10 @@
   triangle'    := prod.triangle,
   associator_naturality' := @prod.associator_naturality _ _ _, }
 
-<<<<<<< HEAD
 /-- A category with an initial object and binary coproducts has a natural monoidal structure. -/
 def monoidal_of_has_finite_coproducts [has_initial.{v} C] [has_binary_coproducts.{v} C] : monoidal_category C :=
 { tensor_unit  := ⊥_ C,
   tensor_obj   := λ X Y, X ⨿ Y,
-=======
-/-- A category with finite coproducts has a natural monoidal structure. -/
-def monoidal_of_has_finite_coproducts [has_finite_coproducts.{v} C] : monoidal_category C :=
-{ tensor_unit  := initial C,
-  tensor_obj   := λ X Y, limits.coprod X Y,
->>>>>>> 6cea6d3c
   tensor_hom   := λ _ _ _ _ f g, limits.coprod.map f g,
   associator   := coprod.associator,
   left_unitor  := coprod.left_unitor,
